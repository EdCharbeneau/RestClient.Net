--- conflicted
+++ resolved
@@ -2,28 +2,10 @@
 
 # .NET REST Client Framework for all platforms #
 
-<<<<<<< HEAD
-NuGet: [RestClient.Net](https://www.nuget.org/packages/RestClient.Net)
-=======
 The best .NET REST API Client with task-based async, strong types, and dependency injection on all platforms. Consume your ASP .NET Core Web APIs or consume RESTful APIs over the internet in C#, F#, or Visual Basic. It's designed for functional-style programming with F# in mind.
->>>>>>> a6b18e98
 
 NuGet: [RestClient.Net](https://www.nuget.org/packages/RestClient.Net)
 
-<<<<<<< HEAD
-The best .NET REST Client with task-based async, strong types and dependency injection on all platforms. Consume your ASP .NET Core Web APIs or consume RESTful APIs over the internet in C#, F# or Visual Basic. Designed for functional style programming with F# in mind.
-
-[![.NET](https://github.com/MelbourneDeveloper/RestClient.Net/actions/workflows/dotnet.yml/badge.svg?branch=5%2Fdevelop)](https://github.com/MelbourneDeveloper/RestClient.Net/actions/workflows/dotnet.yml)
-
-# .NET REST Client Framework for all platforms #
-
-The best .NET REST Client with task-based async, strong types, and dependency injection on all platforms. Consume your ASP .NET Core Web APIs or consume RESTful APIs over the internet in C# or Visual Basic.
-
-## 5.0.x [Beta Release](https://www.nuget.org/packages/RestClient.NET/5.0.0-alpha)
-
-This page represents documentation for the alpha release. Please include pre-release when adding the NuGet packages. See the main branch for 4.x. There will be some breaking changes until the actual release.
-
-=======
 ### [Follow Me on Twitter for Updates](https://twitter.com/intent/follow?screen_name=cfdevelop&tw_p=followbutton) ##
 
 [![.NET](https://github.com/MelbourneDeveloper/RestClient.Net/actions/workflows/dotnet.yml/badge.svg?branch=5%2Fdevelop)](https://github.com/MelbourneDeveloper/RestClient.Net/actions/workflows/dotnet.yml)
@@ -32,7 +14,6 @@
 
 5.0 brings a Fluent API, immutable types, lots of useful extension methods, and thorough unit testing. Check out [the tests](https://github.com/MelbourneDeveloper/RestClient.Net/blob/98560ee7f7470218f80e7416f2e8e9c60bfab759/src/RestClient.Net.UnitTests/MainUnitTests.cs#L290) for code examples.
 
->>>>>>> a6b18e98
 ### [Follow Me on Twitter for Updates](https://twitter.com/intent/follow?screen_name=cfdevelop&tw_p=followbutton) ##
 
 ### Why You Should Use It ###
@@ -41,30 +22,6 @@
 * Designed for Dependency Injection. Mock your REST calls and add RestClient.Net to your IoC container with one line of code
 * Async friendly. All operations use async, await keywords
 * Automatic request/response body serialization to/from strong types (JSON, Binary, SOAP, [Google Protocol Buffers](https://developers.google.com/protocol-buffers))
-<<<<<<< HEAD
-* Install from NuGet on any platform from .NET Framework 4.5 up to .NET 5. Supports Xamarin (Mono, iOS, Android), UWP, [WebAssembly](https://github.com/MelbourneDeveloper/RestClient.Net/wiki/Web-Assembly-Support) and Unity with .NET Standard 2.0
-* Supports GET, POST, PUT, PATCH, DELETE with ability and custom methods
-* Tight code (around 350 lines) means you can make a change if you need to
-
-## Examples
-
-For a full set of examples see these [unit tests](https://github.com/MelbourneDeveloper/RestClient.Net/blob/3574038f02a83a299f9536b71c7f839ae72e0e08/src/RestClient.Net.UnitTests/MainUnitTests.cs#L279).
-
-#### POST an Object and get Response
-
-```cs
-using var client =
-    //Build the Url from the host name
-    new Client("jsonplaceholder.typicode.com".ToHttpsUriFromHost());
-
-UserPost userPost = await client.PostAsync<UserPost, UserPost>(
-    //POST the UserPost to the server
-    new UserPost { title = "Title" }, "posts"
-    );
-```
-
-### Dependency Injection ([RestClient.Net.DependencyInjection](https://www.nuget.org/packages/RestClient.Net.DependencyInjection) NuGet Package)
-=======
   * The library is decoupled from Newtsonsoft so that you can use any serialization method or version of Newtonsoft. This means that you can use it with any version of Azure Functions.
 * Install from NuGet on any platform from .NET Framework 4.5 up to .NET 5. Supports Xamarin (Mono, iOS, Android), UWP, [WebAssembly](https://github.com/MelbourneDeveloper/RestClient.Net/wiki/Web-Assembly-Support) and Unity with .NET Standard 2.0
 * Supports GET, POST, PUT, PATCH, DELETE with ability and custom methods
@@ -104,30 +61,8 @@
 ```
 
 #### Getting a Global IClient in a Service
->>>>>>> a6b18e98
-
-#### Wiring it up
-```cs
-<<<<<<< HEAD
-var serviceCollection = new ServiceCollection()
-    //Add a service which has an IClient dependency
-    .AddSingleton<IGetString, GetString1>()
-    //Add RestClient.Net with a default Base Url of http://www.test.com
-    .AddRestClient((o) => o.BaseUrl = "http://www.test.com".ToAbsoluteUrl());
-
-//Use HttpClient dependency injection
-_ = serviceCollection.AddHttpClient();
-```
-
-#### Getting a Global IClient in a Service
 
 ```cs
-public class GetString1 : IGetString
-{
-    public IClient Client { get; }
-
-    public GetString1(IClient client) => Client = client;
-=======
 public class GetString1 : IGetString
 {
     public IClient Client { get; }
@@ -150,71 +85,11 @@
         //Use the options to set the BaseUrl or other properties on the Client
         Client = createClient("test", (o) => { o.BaseUrl = o.BaseUrl with { Host = "www.test.com" }; });
     }
->>>>>>> a6b18e98
 
     public async Task<string> GetStringAsync() => await Client.GetAsync<string>();
 }
 ```
 
-<<<<<<< HEAD
-#### Getting a IClient Using a Factory
-
-```cs
-public class GetString2 : IGetString
-{
-    public IClient Client { get; }
-
-    public GetString2(CreateClient createClient)
-    {
-        //Use the options to set the BaseUrl or other properties on the Client
-        Client = createClient("test", (o) => { o.BaseUrl = o.BaseUrl with { Host = "www.test.com" }; });
-    }
-
-    public async Task<string> GetStringAsync() => await Client.GetAsync<string>();
-}
-```
-
-#### Make Call and Construct Client
-
-```cs
-//This constructs an AbsoluteUrl from the string, makes the GET call and deserializes the JSON to a strongly typed list
-//The response also contains a Client with the base of the Url that you can reuse
-//Note: not available on .NET 4.5
-
-var response = await "https://restcountries.eu/rest/v2"
-    .ToAbsoluteUrl()
-    .GetAsync<List<RestCountry>>();
-```
-
-#### Query Github Issues with GraphQL (You must authorize GraphQL Github App)
-
-```cs
-using RestClient.Net.Abstractions.Extensions;
-using System.Collections.Generic;
-using System.Threading.Tasks;
-using Urls;
-
-namespace RestClient.Net
-{
-    public static class GitHubGraphQLMethods
-    {
-        public static async Task<T> GetIssues<T>(string repo, string accessToken)
-        => (await "https://api.github.com/graphql"
-            .ToAbsoluteUrl()
-            .PostAsync<QueryResponse<T>, QueryRequest>(
-                new QueryRequest("{ search(query: \"repo:" + repo + "\", type: ISSUE, first: 100) {nodes {... on Issue { number title body } } }}")
-                , HeadersExtensions.FromBearerToken(accessToken)
-            .Append("User-Agent", "RestClient.Net"))).Response.Body.data.search;
-    }
-
-    public record QueryRequest(string query);
-    public record Issue(int? number, string title, string body);
-    public record Issues(List<Issue> nodes);
-    public record Data<T>(T search);
-    public record QueryResponse<T>(Data<T> data);
-
-}
-=======
 #### Make Call and Construct Client
 
 ```cs
@@ -272,7 +147,6 @@
       .WithPath("pathpart1", "pathpart2")
 
       Assert.AreEqual("http://username:password@host.com:5000/pathpart1/pathpart2?fieldname1=field%3C%3EValue1&FieldName2=field%3C%3EValue2#frag",uri.ToString());
->>>>>>> a6b18e98
 ```
 
 
@@ -283,10 +157,4 @@
 | Bitcoin        | [33LrG1p81kdzNUHoCnsYGj6EHRprTKWu3U](https://www.blockchain.com/btc/address/33LrG1p81kdzNUHoCnsYGj6EHRprTKWu3U) |
 | Ethereum       | [0x7ba0ea9975ac0efb5319886a287dcf5eecd3038e](https://etherdonation.com/d?to=0x7ba0ea9975ac0efb5319886a287dcf5eecd3038e) |
 
-<<<<<<< HEAD
-## [Contribution](https://github.com/MelbourneDeveloper/RestClient.Net/blob/master/CONTRIBUTING.md)
-
- 
-=======
-## [Contribution](https://github.com/MelbourneDeveloper/RestClient.Net/blob/master/CONTRIBUTING.md)
->>>>>>> a6b18e98
+## [Contribution](https://github.com/MelbourneDeveloper/RestClient.Net/blob/master/CONTRIBUTING.md)