﻿#if NET45
using RestClient.Net.Abstractions.Logging;
#else
using Microsoft.Extensions.Logging;
#endif

using Microsoft.VisualStudio.TestTools.UnitTesting;
using Moq;
using RestClient.Net.Abstractions;
using RestClientApiSamples;
using System.Threading.Tasks;

namespace RestClient.Net.UnitTests
{
    [TestClass]
    public class MockTests
    {
        [TestMethod]
        public async Task TestPersonService()
        {
            //Create a Person object to be sent as the Request
            var requestPerson = new Person { FirstName = "TestGuy", PersonKey = "" };

            //Create a Person object to be received from the Response
            var responsePerson = new Person { FirstName = "TestGuy", PersonKey = "123" };

            //Create mock objects
            var loggerMock = new Mock<ILogger>();
            var clientFactoryMock = new Mock<CreateClient>();
            var clientMock = new Mock<IClient>();
            var responseMock = new Mock<HttpResponseMessageResponse<Person>>(new object[] { responsePerson });
            var serializationAdapterMock = new Mock<ISerializationAdapter>();

            //Set the factory up to return the mock client
            _ = clientFactoryMock.Setup(f => f.Invoke("Person", null)).Returns(clientMock.Object);

            //Set the client up to return the response mock
            _ = clientMock.Setup(c => c.SendAsync<Person>(It.IsAny<Request>())).Returns(Task.FromResult<Response<Person>>(responseMock.Object));

            _ = clientMock.Setup(c => c.SerializationAdapter).Returns(serializationAdapterMock.Object);

<<<<<<< HEAD
            serializationAdapterMock.Setup(c => c.Deserialize<Person>(It.IsAny<Response>().GetResponseData(), It.IsAny<Response>().Headers)).Returns(responsePerson);
=======
            _ = serializationAdapterMock.Setup(c => c.Deserialize<Person>(It.IsAny<Response>())).Returns(responsePerson);
>>>>>>> fc9901d1

            _ = responseMock.Setup(r => r.Body).Returns(responsePerson);

            //Create the service and call SavePerson
            var personService = new PersonService(clientFactoryMock.Object);
            var returnPersonResponse = await personService.SavePerson(requestPerson);

            Assert.AreEqual("123", returnPersonResponse.Body.PersonKey);
        }
    }

    public class PersonService
    {
        private readonly IClient _client;

        public PersonService(CreateClient clientFactory) => _client = clientFactory("Person");

        public async Task<Response<Person>> SavePerson(Person person) => await _client.PostAsync<Person, Person>(person);
    }
}<|MERGE_RESOLUTION|>--- conflicted
+++ resolved
@@ -39,11 +39,7 @@
 
             _ = clientMock.Setup(c => c.SerializationAdapter).Returns(serializationAdapterMock.Object);
 
-<<<<<<< HEAD
-            serializationAdapterMock.Setup(c => c.Deserialize<Person>(It.IsAny<Response>().GetResponseData(), It.IsAny<Response>().Headers)).Returns(responsePerson);
-=======
             _ = serializationAdapterMock.Setup(c => c.Deserialize<Person>(It.IsAny<Response>())).Returns(responsePerson);
->>>>>>> fc9901d1
 
             _ = responseMock.Setup(r => r.Body).Returns(responsePerson);
 
