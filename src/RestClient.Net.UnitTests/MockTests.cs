--- conflicted
+++ resolved
@@ -33,9 +33,6 @@
             _ = clientFactoryMock.Setup(f => f.Invoke("Person", null)).Returns(clientMock.Object);
 
             //Set the client up to return the response mock
-<<<<<<< HEAD
-            _ = clientMock.Setup(c => c.SendAsync<Person, Person>(It.IsAny<Request<Person>>())).Returns(Task.FromResult<Response<Person>>(responseMock.Object));
-=======
             var result = new Response<Person>
                 (
                     NullHeadersCollection.Instance,
@@ -49,7 +46,6 @@
             _ = clientMock.Setup(c => c.SendAsync<Person>(It.IsAny<Request>())).Returns(Task.FromResult(result));
 
             _ = clientMock.Setup(c => c.SerializationAdapter).Returns(serializationAdapterMock.Object);
->>>>>>> 39b57fe7
 
 #pragma warning disable CS8603 // Possible null reference return.
             _ = clientMock.Setup<Uri>(c => c.BaseUri).Returns(uri);
