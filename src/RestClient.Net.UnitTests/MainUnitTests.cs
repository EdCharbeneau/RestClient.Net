
using ApiExamples.Model;
using Microsoft.VisualStudio.TestTools.UnitTesting;
using Moq;
using Newtonsoft.Json;
using RestClient.Net;
using RestClient.Net.Samples.Model;
using RestClient.Net.UnitTests.Model;
using RestClientApiSamples;
using RestClient.Net.Abstractions;
using System;
using System.Collections.Generic;
using System.Linq;
using System.Net;
using System.Net.Http;
using System.Threading;
using System.Threading.Tasks;
using Xml2CSharp;
using jsonperson = ApiExamples.Model.JsonModel.Person;
using RichardSzalay.MockHttp;
using System.IO;
using Microsoft.Extensions.Logging;
using RestClient.Net.Abstractions.Extensions;
using System.Reflection;
using System.Text;
using System.Collections.Immutable;
using System.Collections;
using Urls;

#if NET45
using Microsoft.Extensions.Logging.Abstractions;
#else
using Microsoft.AspNetCore.Hosting;
using Microsoft.AspNetCore.TestHost;
using ApiExamples;
using Moq.Protected;
#endif

#pragma warning disable CA1506 // Initialize reference type fields inline
#pragma warning disable CA1816 // Dispose methods should call SuppressFinalize
#pragma warning disable CA1063 // Implement IDisposable Correctly
#pragma warning disable CA1810
#pragma warning disable IDE0061 
#pragma warning disable CA1825 // Avoid zero-length array allocations

namespace RestClient.Net.UnitTests
{
    [TestClass]
    public class MainUnitTests : IDisposable
    {
        #region Fields
        private readonly AbsoluteUrl testServerBaseUri = new(LocalBaseUriString);
        private readonly IHeadersCollection DefaultJsonContentHeaderCollection = HeadersExtensions.CreateHeadersCollectionWithJsonContentType();
        private const string StandardContentTypeToString = "application/json; charset=utf-8";
        private const string GoogleUrlString = "https://www.google.com";
        private const string RestCountriesAllUriString = "https://restcountries.eu/rest/v2";
        private const string RestCountriesAustraliaUriString = "https://restcountries.eu/rest/v2/name/australia";
        private const string JsonPlaceholderBaseUriString = "https://jsonplaceholder.typicode.com";
        private const string JsonPlaceholderFirstPostSlug = "/posts/1";
        private const string JsonPlaceholderPostsSlug = "/posts";
        private readonly AbsoluteUrl RestCountriesAllUri = new(RestCountriesAllUriString);
        private readonly AbsoluteUrl RestCountriesAustraliaUri = new(RestCountriesAustraliaUriString);
        private readonly AbsoluteUrl JsonPlaceholderBaseUri = new(JsonPlaceholderBaseUriString);
        private const string TransferEncodingHeaderName = "Transfer-Encoding";
        private const string SetCookieHeaderName = "Set-Cookie";
        private const string CacheControlHeaderName = "Cache-Control";
        private const string XRatelimitLimitHeaderName = "X-Ratelimit-Limit";
        private readonly UserPost _userRequestBody;
        private readonly string _userRequestBodyJson;

        private readonly Dictionary<string, string> RestCountriesAllHeaders = new()
        {
            { "Date", "Wed, 17 Jun 2020 22:51:03 GMT" },
            { TransferEncodingHeaderName, "chunked" },
            { "Connection", "keep-alive" },
            { "Set-Cookie", "__cfduid=dde664b010195275c339e4b049626e6261592434261; expires=Fri, 17-Jul-20 22:51:03 GMT; path=/; domain=.restcountries.eu; HttpOnly; SameSite=Lax" },
            { "Access-Control-Allow-Origin", "*" },
            { "Access-Control-Allow-Methods", "GET" },
            { "Access-Control-Allow-Headers", "Accept, X-Requested-With" },
            { CacheControlHeaderName, "public, max-age=86400" },
            { "CF-Cache-Status", "DYNAMIC" },
            { "cf-request-id", "0366139e2100001258170ec200000001" },
            { "Expect-CT", "max-age=604800, report-uri=\"https://report-uri.cloudflare.com/cdn-cgi/beacon/expect-ct\"" },
            { "Server", "cloudflare" },
            { "CF-RAY", "5a50554368bf1258-HKG" },
        };

        private readonly Dictionary<string, string> JsonPlaceholderDeleteHeaders = new()
        {
            { "Date", "Thu, 18 Jun 2020 09:17:40 GMT" },
            { "Connection", "keep-alive" },
            { SetCookieHeaderName, "__cfduid=d4048d349d1b9a8c70f8eb26dbf91e9a91592471851; expires=Sat, 18-Jul-20 09:17:36 GMT; path=/; domain=.typicode.com; HttpOnly; SameSite=Lax" },
            { "X-Powered-By", "Express" },
            { "Vary", "Origin, Accept-Encoding" },
            { "Access-Control-Allow-Credentials", "true" },
            { CacheControlHeaderName, "no-cache" },
            { "Pragma", "no-cache" },
            { "Expires", "1" },
            { "X-Content-Type-Options", "nosniff" },
            { "Etag", "W/\"2-vyGp6PvFo4RvsFtPoIWeCReyIC1\"" },
            { "Via", "1.1 vegur" },
            { "CF-Cache-Status", "DYNAMIC" },
            { "cf-request-id", "0368513dc10000ed3f0020a200000001" },
            { "Expect-CT", "max-age=604800, report-uri=\"https://report-uri.cloudflare.com/cdn-cgi/beacon/expect-ct\"" },
            { "Server", "cloudflare" },
            { "CF-RAY", "5a52eb0f9d0bed3f-SJC" },
        };

        private readonly Dictionary<string, string> JsonPlaceholderPostHeaders = new()
        {
            { "Date", "Thu, 18 Jun 2020 09:17:40 GMT" },
            { "Connection", "keep-alive" },
            { SetCookieHeaderName, "__cfduid=d4048d349d1b9a8c70f8eb26dbf91e9a91592471851; expires=Sat, 18-Jul-20 09:17:36 GMT; path=/; domain=.typicode.com; HttpOnly; SameSite=Lax" },
            { "X-Powered-By", "Express" },
            { XRatelimitLimitHeaderName, "10000" },
            { "X-Ratelimit-Remaining", "9990" },
            { "X-Ratelimit-Reset", "1592699847" },
            { "Vary", "Origin, Accept-Encoding" },
            { "Access-Control-Allow-Credentials", "true" },
            { CacheControlHeaderName, "no-cache" },
            { "Pragma", "no-cache" },
            { "Expires", "1" },
            { "Location", "http://jsonplaceholder.typicode.com/posts/101" },
            { "X-Content-Type-Options", "nosniff" },
            { "Etag", "W/\"2-vyGp6PvFo4RvsFtPoIWeCReyIC1\"" },
            { "Via", "1.1 vegur" },
            { "CF-Cache-Status", "DYNAMIC" },
            { "cf-request-id", "0368513dc10000ed3f0020a200000002" },
            { "Expect-CT", "max-age=604800, report-uri=\"https://report-uri.cloudflare.com/cdn-cgi/beacon/expect-ct\"" },
            { "Server", "cloudflare" },
            { "CF-RAY", "5a52eb0f9d0bed3f-SJC" },
        };

        private readonly Dictionary<string, string> GoogleHeadHeaders = new()
        {
            { "P3P", "CP=\"This is not a P3P policy! See g.co/p3phelp for more info.\"" },
            { "Date", "Sun, 21 Jun 2020 02:38:45 GMT" },
            { SetCookieHeaderName, "1P_JAR=2020-06-21-02; expires=Tue, 21-Jul-2020 02:38:45 GMT; path=/; domain=.google.com; Secure" },
            //TODO: there should be two lines of cookie here but mock http doesn't seem to allow for this...
            { "Server", "gws" },
            { "X-XSS-Protection", "0" },
            { "X-Frame-Options", "SAMEORIGIN" },
            { "Transfer-Encoding", "SAMEORIGIN" },
            { "Expires", "Sun, 21 Jun 2020 02:38:45 GMT" },
            { CacheControlHeaderName, "private" },
        };

        //Mock the httpclient
        private readonly MockHttpMessageHandler _mockHttpMessageHandler = new();
        private readonly TestClientFactory _testServerHttpClientFactory;
        private Mock<ILogger<Client>> _logger = new();
        private readonly ILoggerFactory consoleLoggerFactory =
#if NET45
        NullLoggerFactory.Instance;

        private const string LocalBaseUriString = "https://localhost:44337";
#else
        LoggerFactory.Create(builder => _ = builder.AddConsole().SetMinimumLevel(LogLevel.Trace));
        private static readonly TestServer _testServer;

        public const string LocalBaseUriString = "https://localhost:44337";
#endif

        #endregion

        #region Setup
        [TestInitialize]
        public void Initialize()
        {
            _logger = new Mock<ILogger<Client>>();


            _mockHttpMessageHandler.When(RestCountriesAustraliaUriString)
            .Respond(HeadersExtensions.JsonMediaType, File.ReadAllText("JSON/Australia.json"));

            _mockHttpMessageHandler.When(HttpMethod.Delete, JsonPlaceholderBaseUriString + JsonPlaceholderFirstPostSlug).
            //TODO: The curly braces make all the difference here. However, the lack of curly braces should be handled.
            Respond(
                JsonPlaceholderDeleteHeaders,
                HeadersExtensions.JsonMediaType,
                "{}"
                );

            _mockHttpMessageHandler.
                When(HttpMethod.Post, JsonPlaceholderBaseUriString + JsonPlaceholderPostsSlug).
                With(request => request?.Content?.Headers?.ContentType == null).
                Respond(
                HttpStatusCode.Created,
                JsonPlaceholderPostHeaders,
                null,
                //This is the JSON that gets returned when the content type is empty
                "{\r\n" +
                "  \"id\": 101\r\n" +
                "}"
                );

#if !NET45
            _mockHttpMessageHandler.When(HttpMethod.Patch, JsonPlaceholderBaseUriString + JsonPlaceholderFirstPostSlug).
            Respond(
                HttpStatusCode.OK,
                JsonPlaceholderPostHeaders,
                HeadersExtensions.JsonMediaType,
                _userRequestBodyJson
                );
#endif

            _mockHttpMessageHandler.
                When(HttpMethod.Post, JsonPlaceholderBaseUriString + JsonPlaceholderPostsSlug).
                With(request => request?.Content?.Headers?.ContentType?.MediaType == HeadersExtensions.JsonMediaType).
                Respond(
                HttpStatusCode.OK,
                JsonPlaceholderPostHeaders,
                HeadersExtensions.JsonMediaType,
                _userRequestBodyJson
                );

            _mockHttpMessageHandler.
            When(HttpMethod.Put, JsonPlaceholderBaseUriString + JsonPlaceholderFirstPostSlug).
            With(request => request?.Content?.Headers?.ContentType?.MediaType == HeadersExtensions.JsonMediaType).
            Respond(
            HttpStatusCode.OK,
            JsonPlaceholderPostHeaders,
            HeadersExtensions.JsonMediaType,
            _userRequestBodyJson
            );

            _mockHttpMessageHandler.
            When(HttpMethod.Head, GoogleUrlString).
            Respond(
            HttpStatusCode.OK,
            GoogleHeadHeaders,
            null,
            ""
            //TODO: Allow for null
            //default(string)
            );

            //Return all rest countries with a status code of 200
            _mockHttpMessageHandler.When(RestCountriesAllUriString)
                    .Respond(
                RestCountriesAllHeaders,
                HeadersExtensions.JsonMediaType,
                File.ReadAllText("JSON/RestCountries.json"));
        }
        #endregion

        #region Public Methods
        public static TestClientFactory GetTestClientFactory()
        {
            var testClient = MintClient();
            return new TestClientFactory(testClient);
        }

        static MainUnitTests()
        {
#if !NET45

            var hostBuilder = new WebHostBuilder();
            hostBuilder.UseStartup<Startup>();
            _testServer = new TestServer(hostBuilder);
#endif
        }

        public MainUnitTests()
        {
            _userRequestBody = new() { title = "foo", userId = 10, body = "testbody" };

            _userRequestBodyJson = "{\r\n" +
                   $"  \"userId\": {_userRequestBody.userId},\r\n" +
                   "  \"id\": 0,\r\n" +
                   "  \"title\": \"foo\",\r\n" +
                   "  \"body\": \"testbody\"\r\n" +
                   "}";

            _testServerHttpClientFactory = GetTestClientFactory();
        }
        #endregion

        #region Tests

        #region External Api Tests
        [TestMethod]
        public async Task TestHead()
        {
            var baseUri = new AbsoluteUrl(GoogleUrlString);
            using var client = new Client(
                serializationAdapter: new NewtonsoftSerializationAdapter(),
                createHttpClient: GetCreateHttpClient()
                );

            var response = await client.SendAsync<string, object>(new Request<object>(
                baseUri,
                null,
                NullHeadersCollection.Instance,
                HttpRequestMethod.Custom,
                "HEAD",
                default));

            Assert.AreEqual(GoogleHeadHeaders[CacheControlHeaderName], response.Headers[CacheControlHeaderName].Single());
        }

#if !NET45


        /// <summary>
        /// TODO: fix this for the real scenario. It fails when actually contacting the server
        /// </summary>
        /// <returns></returns>
        [TestMethod]
        public async Task TestResendHeaders()
        {
            var headers = new HeadersCollection(new Dictionary<string, IEnumerable<string>>());

            using var client = new Client(RestCountriesAllUri, createHttpClient: GetCreateHttpClient());

            var parameters = new object();

            _ = await client.PostAsync<List<RestCountry>, object>(parameters, null, headers);
            _ = await client.PostAsync<List<RestCountry>, object>(parameters, null, headers);
        }

        /// <summary>
        /// This method tests to make sure that all headers end up in the correct location on the request, and making a call twice doesn't confuse the client
        /// </summary>
        [TestMethod]
        public async Task TestCallHeadersMergeWithDefaultHeaders()
        {
            //Arrange

            using var value = new HttpResponseMessage()
            {
                StatusCode = HttpStatusCode.OK,
                Content = new StringContent(JsonConvert.SerializeObject(new List<RestCountry>())),
            };

#pragma warning disable CA2000 // Dispose objects before losing scope
            GetHttpClientMoq(out var handlerMock, out var httpClient, value);
#pragma warning restore CA2000 // Dispose objects before losing scope
            HttpClient createHttpClient(string name) => httpClient;

            var testKvp = new KeyValuePair<string, IEnumerable<string>>("test", new List<string> { "test", "test2" });
            var testDefaultKvp = new KeyValuePair<string, IEnumerable<string>>("default", new List<string> { "test", "test2" });


<<<<<<< HEAD
            using var client = new Client(RestCountriesAllUri, createHttpClient: createHttpClient, defaultRequestHeaders: testDefaultKvp.CreateHeadersCollection());
=======
            using var client = new Client(baseUri: RestCountriesAllUri, createHttpClient: createHttpClient, defaultRequestHeaders: testDefaultKvp.ToHeadersCollection());
>>>>>>> afeec829


            //Act
            _ = await client.PostAsync<List<RestCountry>, object>(new object(), null, testKvp.ToHeadersCollection());

            //Make sure we can call it twice
            _ = await client.PostAsync<List<RestCountry>, object>(new object(), null, testKvp.ToHeadersCollection());

            var expectedHeaders = new List<KeyValuePair<string, IEnumerable<string>>>
            {
                testKvp,
                testDefaultKvp
            };

            //Assert
            handlerMock.Protected()
                .Verify(
                "SendAsync",
                Times.Exactly(2),
                ItExpr.Is<HttpRequestMessage>(h => CheckRequestMessage(h, RestCountriesAllUri, expectedHeaders, true)),
                ItExpr.IsAny<CancellationToken>()
                );
        }

        [TestMethod]
        public async Task TestGetDefaultSerializationRestCountries()
        {
            using var client = new Client(RestCountriesAllUri, createHttpClient: GetCreateHttpClient());
            List<RestCountry> countries = await client.GetAsync<List<RestCountry>>();
            Assert.IsNotNull(countries);
            Assert.IsTrue(countries.Count > 0);
        }

        [TestMethod]
        public async Task TestGetDefaultSerializationRestCountriesAsJson()
        {
            using var client = new Client(
                RestCountriesAustraliaUri,
                createHttpClient: GetCreateHttpClient());
            var json = await client.GetAsync<string>();

            var country = JsonConvert.DeserializeObject<List<RestCountry>>(json)?.First();
            Assert.AreEqual("Australia", country?.name);
        }
#endif

        [TestMethod]
        public async Task TestBadRequestThrowsHttpStatusCodeException()
        {
            using var mockHttp = new MockHttpMessageHandler();

            const HttpStatusCode statusCode = HttpStatusCode.BadRequest;

            //In this case, return an error object
            _ = mockHttp.When(RestCountriesAllUriString)
                    .Respond(statusCode, HeadersExtensions.JsonMediaType, JsonConvert.SerializeObject(new Error { Message = "Test", ErrorCode = 100 }));

            var httpClient = mockHttp.ToHttpClient();

            using var factory = new SingletonHttpClientFactory(httpClient);

            using var client = new Client(new NewtonsoftSerializationAdapter(), createHttpClient: factory.CreateClient, baseUri: RestCountriesAllUri, logger: _logger.Object);

            await AssertThrowsAsync<HttpStatusException>(client.GetAsync<List<RestCountry>>(), Messages.GetErrorMessageNonSuccess((int)statusCode, RestCountriesAllUri));
        }

        [TestMethod]
        public void TestFactoryDisposeTwice()
        {
            using var httpClient = new HttpClient();
            var factory = new SingletonHttpClientFactory(httpClient);
            factory.Dispose();
            factory.Dispose();

            var factory2 = new DefaultHttpClientFactory();
            factory2.Dispose();
            factory2.Dispose();
        }

        [TestMethod]
        public async Task TestBadRequestCanDeserializeErrorMessage()
        {
            var adapter = new NewtonsoftSerializationAdapter();

            using var mockHttp = new MockHttpMessageHandler();

            const HttpStatusCode statusCode = HttpStatusCode.BadRequest;

            var expectedError = new Error { Message = "Test", ErrorCode = 100 };

            _ = mockHttp.When(RestCountriesAllUriString)
                    .Respond(statusCode, HeadersExtensions.JsonMediaType, JsonConvert.SerializeObject(expectedError));

            var httpClient = mockHttp.ToHttpClient();

            using var factory = new SingletonHttpClientFactory(httpClient);

            using var client = new Client(adapter, createHttpClient: factory.CreateClient, baseUri: RestCountriesAllUri, logger: _logger.Object, throwExceptionOnFailure: false);

            var response = await client.GetAsync<List<RestCountry>>();

            var error = client.SerializationAdapter.Deserialize<Error>(response.GetResponseData(), response.Headers);

            Assert.AreEqual(expectedError.Message, error?.Message);
        }

        [TestMethod]
        public async Task TestGetRestCountries()
        {
            using var client = new Client(new NewtonsoftSerializationAdapter(),
                baseUri: RestCountriesAllUri,
                createHttpClient: GetCreateHttpClient(),
                logger: _logger.Object);

            var response = await client.GetAsync<List<RestCountry>>();
            Assert.IsNotNull(response);
            Assert.IsTrue(response?.Body?.Count > 0);

#if !NET45
            _logger.VerifyLog((state, t) => state.CheckValue("{OriginalFormat}", Messages.InfoSendReturnedNoException), LogLevel.Information, 1);

            _logger.VerifyLog((state, t) =>
            state.CheckValue<IRequest>("request", (a) => a.Uri == RestCountriesAllUri && a.HttpRequestMethod == HttpRequestMethod.Get) &&
            state.CheckValue("{OriginalFormat}", Messages.InfoAttemptingToSend)
            , LogLevel.Trace, 1);

            _logger.VerifyLog((state, t) =>
            state.CheckValue("{OriginalFormat}", Messages.TraceResponseProcessed) &&
            state.CheckValue<Response>("response", (a) => a.RequestUri == RestCountriesAllUri && a.StatusCode == 200)
            , LogLevel.Trace, 1);
#endif

            var httpResponseMessageResponse = response;

            Assert.AreEqual(StandardContentTypeToString, httpResponseMessageResponse?.Headers["Content-Type"].First());

            Assert.AreEqual(RestCountriesAllHeaders[TransferEncodingHeaderName], response?.Headers[TransferEncodingHeaderName].First());
        }

        /// <summary>
        /// TODO: fix this for the real scenario. It fails when actually contacting the server
        /// </summary>
        [TestMethod]
        public async Task TestDelete()
        {
            using var client = new Client(new NewtonsoftSerializationAdapter(),
                baseUri: JsonPlaceholderBaseUri,
                logger: _logger.Object,
                createHttpClient: GetCreateHttpClient()
                );
            var response = await client.DeleteAsync(JsonPlaceholderFirstPostSlug);

#if !NET45
            _logger.VerifyLog((state, t) =>
            state.CheckValue("{OriginalFormat}", Messages.TraceBeginSend) &&
            state.CheckValue<IRequest>("request", (r) => r.HttpRequestMethod == HttpRequestMethod.Delete)
            , LogLevel.Trace, 1);

            _logger.VerifyLog((state, t) =>
            state.CheckValue("{OriginalFormat}", Messages.TraceResponseProcessed) &&
            state.CheckValue<Response>("response", (r) => r.StatusCode == (int)HttpStatusCode.OK)
            , LogLevel.Trace, 1);
#endif

            //This doesn't work when actually contacting the server...
            Assert.AreEqual(JsonPlaceholderDeleteHeaders[SetCookieHeaderName], response.Headers[SetCookieHeaderName].First());
        }

        [TestMethod]
        public async Task TestGetRestCountriesAsJson()
        {
            using var client = new Client(
                new NewtonsoftSerializationAdapter(),
                RestCountriesAustraliaUri,
                createHttpClient: GetCreateHttpClient(),
                name: null);

            var json = await client.GetAsync<string>();
            var country = JsonConvert.DeserializeObject<List<RestCountry>>(json)?.First();
            Assert.AreEqual("Australia", country?.name);
        }

        [TestMethod]
        public async Task TestGetRestCountriesNoBaseUri()
        {
            using var client = new Client(new NewtonsoftSerializationAdapter(), createHttpClient: GetCreateHttpClient());
            List<RestCountry> countries = await client.GetAsync<List<RestCountry>>(RestCountriesAustraliaUri);
            var country = countries.First();
            Assert.AreEqual("Australia", country.name);
        }

        [TestMethod]
        public async Task TestPostUserWithCancellation()
        {
            try
            {
                using var client = new Client(new NewtonsoftSerializationAdapter(), baseUri: JsonPlaceholderBaseUri);

                using var tokenSource = new CancellationTokenSource();
                var token = tokenSource.Token;

                var task = client.PostAsync<UserPost, UserPost>(new UserPost { title = "Moops" }, new RelativeUrl("/posts"), cancellationToken: token);

                tokenSource.Cancel();

                _ = await task;
            }
            catch (TaskCanceledException)
            {

                //Success
                return;
            }
            catch (Exception)
            {
                Assert.Fail("The operation threw an exception that was not an TaskCanceledException");
            }

            Assert.Fail("The operation completed successfully");
        }

        [TestMethod]
#if !NET45
        //TODO: seems like this can't be mocked on .NET Framework?
        [DataRow(HttpRequestMethod.Patch)]
#endif
        [DataRow(HttpRequestMethod.Post)]
        [DataRow(HttpRequestMethod.Put)]
        public async Task TestUpdate(HttpRequestMethod httpRequestMethod)
        {
            using var client = new Client(
                new NewtonsoftSerializationAdapter(),
                baseUri: JsonPlaceholderBaseUri,
                createHttpClient: GetCreateHttpClient(),
                logger: _logger.Object,
                defaultRequestHeaders: HeadersExtensions.CreateHeadersCollectionWithJsonContentType());
            var responseUserPost = httpRequestMethod switch
            {
                HttpRequestMethod.Patch => await client.PatchAsync<UserPost, UserPost>(_userRequestBody, new RelativeUrl("/posts/1")),
                //TODO: Shouldn't expectedStatusCode = HttpStatusCode.Created
                HttpRequestMethod.Post => await client.PostAsync<UserPost, UserPost>(_userRequestBody, "/posts"),
                HttpRequestMethod.Put => await client.PutAsync<UserPost, UserPost>(_userRequestBody, new RelativeUrl("/posts/1")),
                HttpRequestMethod.Get => throw new NotImplementedException(),
                HttpRequestMethod.Delete => throw new NotImplementedException(),
                HttpRequestMethod.Custom => throw new NotImplementedException(),
                _ => throw new NotImplementedException(),
            };
            Assert.AreEqual(_userRequestBody.userId, responseUserPost.Body?.userId);
            Assert.AreEqual(_userRequestBody.title, responseUserPost.Body?.title);

#if !NET45
            var expectedStatusCode = HttpStatusCode.OK;

            _logger.VerifyLog((state, t) =>
             state.CheckValue("{OriginalFormat}", Messages.TraceBeginSend) &&
             state.CheckValue<IRequest>("request", (r) => r.HttpRequestMethod == httpRequestMethod)
             , LogLevel.Trace, 1);

            _logger.VerifyLog((state, t) =>
            state.CheckValue("{OriginalFormat}", Messages.TraceResponseProcessed) &&
            state.CheckValue("response", (Func<Response, bool>)((r) => r.StatusCode == (int)expectedStatusCode))
            , LogLevel.Trace, 1);
#endif
        }

        [TestMethod]
        public async Task TestConsoleLogging()
        {
            //var logger = new ConsoleLogger();
            using var client = new Client(
                new NewtonsoftSerializationAdapter(),
                baseUri: JsonPlaceholderBaseUri,
                createHttpClient: GetCreateHttpClient(),
                logger: consoleLoggerFactory.CreateLogger<Client>());
            var response = await client.PostAsync<PostUserResponse, UserPost>(_userRequestBody, JsonPlaceholderPostsSlug);
            Assert.AreEqual(JsonPlaceholderPostHeaders[CacheControlHeaderName], response.Headers[CacheControlHeaderName].Single());
            Assert.AreEqual(JsonPlaceholderPostHeaders[CacheControlHeaderName], response.Headers[CacheControlHeaderName].Single());
            //JSON placeholder seems to return 101 no matter what Id is passed in...
            Assert.AreEqual(101, response.Body?.Id);
            Assert.AreEqual(201, response.StatusCode);
        }

        [TestMethod]
        public async Task TestGetWithXmlSerialization()
        {
            using var client = new Client(new XmlSerializationAdapter(), baseUri: new("http://www.geoplugin.net/xml.gp"));
            var geoPlugin = await client.GetAsync<GeoPlugin>();
            Assert.IsNotNull(geoPlugin);
        }
        #endregion

        #region Local Protobuf

        //TODO: Danger. This method was pointing to the physical local port. Why was this method passing the tests?
        [TestMethod]
        public async Task TestProtobufPostLocal()
        {
            var requestPerson = new Person
            {
                FirstName = "Bob",
                Surname = "Smith",
                BillingAddress = new Address { Street = "Test St" }
            };

            using var client = new Client(new NewtonsoftSerializationAdapter(), new AbsoluteUrl(LocalBaseUriString), createHttpClient: _testServerHttpClientFactory.CreateClient);
            var responsePerson = await client.PostAsync<Person, Person>(requestPerson, new RelativeUrl("person"));
            Assert.AreEqual(requestPerson.BillingAddress.Street, responsePerson.Body?.BillingAddress.Street);
        }

        [TestMethod]
        public async Task TestProtobufPutWithHeaderLocal()
        {
            var requestPerson = new Person
            {
                FirstName = "Bob",
                Surname = "Smith",
                BillingAddress = new Address { Street = "Test St" }
            };

            const string personKey = "123";

            using var client = new Client(
                new ProtobufSerializationAdapter(),
                new(LocalBaseUriString),
                createHttpClient: _testServerHttpClientFactory.CreateClient,
                defaultRequestHeaders: "PersonKey".ToHeadersCollection(personKey));

            Person responsePerson = await client.PutAsync<Person, Person>(requestPerson, new RelativeUrl("person"));
            Assert.AreEqual(requestPerson.BillingAddress.Street, responsePerson.BillingAddress.Street);
            Assert.AreEqual(personKey, responsePerson.PersonKey);
        }
        #endregion

        #region Local Headers
        [TestMethod]
        [DataRow(true)]
        [DataRow(false)]
        public async Task TestHeadersLocalGet(bool useDefault)
        {
            using var client = new Client(
                new NewtonsoftSerializationAdapter(),
                baseUri: testServerBaseUri,
                createHttpClient: _testServerHttpClientFactory.CreateClient,
                defaultRequestHeaders: useDefault ?
                DefaultJsonContentHeaderCollection.WithHeaderValue("Test", "Test")
                : DefaultJsonContentHeaderCollection
                );

            Person responsePerson = await client.GetAsync<Person>(new RelativeUrl(
                "headers"),
                "Test".ToHeadersCollection("Test")
                );

            Assert.IsNotNull(responsePerson);
        }

        [TestMethod]
        public async Task TestHeadersResponseLocalGet()
        {
            using var client = new Client(
                new NewtonsoftSerializationAdapter(),
                baseUri: testServerBaseUri,
                createHttpClient: _testServerHttpClientFactory.CreateClient,
                defaultRequestHeaders: "Test".ToHeadersCollection("Test"));

            var response = await client.GetAsync<Person>("headers");

            Assert.IsTrue(response.Headers.Contains("Test1"));
            Assert.IsTrue(response.Headers.Contains("Test2"));
            Assert.IsFalse(response.Headers.Contains("Test3"));

            var header1 = response.Headers["Test1"].ToList();
            var header2 = response.Headers["Test2"].ToList();

            Assert.IsNotNull(header1);
            Assert.IsNotNull(header2);

            Assert.AreEqual(1, header1.Count);
            Assert.AreEqual(2, header2.Count);

            Assert.AreEqual("b", header2[1]);
        }

        [TestMethod]
        public async Task TestHeadersResponseLocalGet2()
        {
            using var client = new Client(
                new NewtonsoftSerializationAdapter(),
                baseUri: testServerBaseUri,
                createHttpClient: _testServerHttpClientFactory.CreateClient,
                defaultRequestHeaders: "Test".ToHeadersCollection("Test"));

            var response = await client.GetAsync<Person>("headers");

            Assert.IsTrue(response.Headers.Names.ToList().Contains("Test1"));

        }

        [TestMethod]
        public void TestCanEnumerateNullHeaders()
        {
            foreach (var kvp in NullHeadersCollection.Instance)
            {
                Assert.IsNotNull(kvp);
            }

            Assert.IsFalse(NullHeadersCollection.Instance.Contains("asdasd"));

            Assert.IsTrue(!NullHeadersCollection.Instance[""].Any());

            var value = (NullKvpEnumerator<string, IEnumerable<string>>)NullHeadersCollection.Instance.GetEnumerator();

            value.Reset();

            Assert.IsNotNull(value);

            var current = value.Current;

            Assert.IsNull(current.Key);
            Assert.IsNull(current.Value);

            //For coverage
            new NullHeadersCollection().Dispose();
        }

        [TestMethod]
        [DataRow(true)]
        [DataRow(false)]
        public async Task TestHeadersTraceLocalGet(bool useDefault)
        {
            var headersCollections = HeadersExtensions.CreateHeadersCollectionWithJsonContentType();

            using var client = new Client(
                new NewtonsoftSerializationAdapter(),
                testServerBaseUri,
                logger: _logger.Object,
                createHttpClient: _testServerHttpClientFactory.CreateClient,
                name: null,
                defaultRequestHeaders: useDefault ?
                headersCollections.WithHeaderValue("Test", "Test")
                : headersCollections

                );

            _ = await client.GetAsync<Person>(new RelativeUrl(
                "headers"),
                requestHeaders: "Test"
                .ToHeadersCollection("Test"));

#if !NET45
            _logger.VerifyLog((state, t) =>
            state.CheckValue<IRequest>("request", (request) => request.Headers != null && CheckRequestHeaders(request.Headers)) &&
            state.CheckValue("{OriginalFormat}", Messages.InfoAttemptingToSend)
            , LogLevel.Trace, 1);

            _logger.VerifyLog((state, t) =>
            state.CheckValue<Response>("response", (response) => response.Headers != null && CheckResponseHeaders(response.Headers)) &&
            state.CheckValue("{OriginalFormat}", Messages.TraceResponseProcessed)
            , LogLevel.Trace, 1);
#endif
        }

        [TestMethod]
        [DataRow(true)]
        [DataRow(false)]
        public async Task TestHeadersLocalPost(bool useDefault)
        {
            var headersCollections = HeadersExtensions.CreateHeadersCollectionWithJsonContentType();

            using var client = new Client(
                new NewtonsoftSerializationAdapter(),
                baseUri: testServerBaseUri,
                createHttpClient: _testServerHttpClientFactory.CreateClient,
                defaultRequestHeaders: useDefault ?
                headersCollections.WithHeaderValue("Test", "Test")
                : headersCollections
                );

            var responsePerson = await client.PostAsync<Person, Person>(
                new Person { FirstName = "Bob" },
                new RelativeUrl("headers"),
                requestHeaders: "Test".ToHeadersCollection("Test")
                );

            Assert.IsNotNull(responsePerson);
        }

        [TestMethod]
        public async Task TestHeadersLocalIncorrectGet()
        {
            var serializationAdapter = new NewtonsoftSerializationAdapter();

            try
            {
                using var client = new Client(
                    serializationAdapter,
                    baseUri: testServerBaseUri,
                    createHttpClient: _testServerHttpClientFactory.CreateClient,
                    //The server expects the value of "Test"
                    defaultRequestHeaders: "Test".ToHeadersCollection("Tests"));

                _ = await client.GetAsync<Person>(new RelativeUrl("headers"));
                Assert.Fail();
            }
            catch (HttpStatusException hex)
            {
                Assert.AreEqual((int)HttpStatusCode.BadRequest, hex.Response.StatusCode);
                var apiResult = serializationAdapter.Deserialize<ApiResult>(hex.Response.GetResponseData(), hex.Response.Headers);
                Assert.AreEqual(ApiMessages.HeadersControllerExceptionMessage, apiResult?.Errors[0]);
                return;
            }

            Assert.Fail();
        }

        [TestMethod]
        public async Task TestHeadersLocalIncorrectPost()
        {
            var serializationAdapter = new NewtonsoftSerializationAdapter();

            try
            {
                using var client = new Client(
                    serializationAdapter,
                    baseUri: testServerBaseUri,
                    createHttpClient: _testServerHttpClientFactory.CreateClient,
                    //The server expects the value of "Test"
                    defaultRequestHeaders: HeadersExtensions.CreateHeadersCollectionWithJsonContentType().Append("Test", "Tests"));

                _ = await client.PostAsync<Person, Person>(new Person(), new RelativeUrl("headers"));
                Assert.Fail();
            }
            catch (HttpStatusException hex)
            {
                Assert.AreEqual((int)HttpStatusCode.BadRequest, hex.Response.StatusCode);
                var apiResult = serializationAdapter.Deserialize<ApiResult>(hex.Response.GetResponseData(), hex.Response.Headers);
                Assert.AreEqual(ApiMessages.HeadersControllerExceptionMessage, apiResult?.Errors[0]);
                return;
            }

            Assert.Fail();
        }

        [TestMethod]
        [DataRow(true)]
        [DataRow(false)]
        public async Task TestHeadersLocalPut(bool useDefault)
        {
            using var client = new Client(
                new NewtonsoftSerializationAdapter(),
                baseUri: testServerBaseUri,
                createHttpClient: _testServerHttpClientFactory.CreateClient,
                defaultRequestHeaders: useDefault ?
                DefaultJsonContentHeaderCollection.WithHeaderValue("Test", "Test")
                : DefaultJsonContentHeaderCollection
                );

            var responsePerson = await client.PutAsync<Person, Person>(
                new Person { FirstName = "Bob" },
                new RelativeUrl("headers"),
                requestHeaders: "Test".ToHeadersCollection("Test")
                );

            Assert.IsNotNull(responsePerson);
        }

        [TestMethod]
        public async Task TestHeadersLocalPutStringOverload()
        {
            using var client = new Client(
                new NewtonsoftSerializationAdapter(),
                baseUri: testServerBaseUri,
                createHttpClient: _testServerHttpClientFactory.CreateClient,
                defaultRequestHeaders: HeadersExtensions.CreateHeadersCollectionWithJsonContentType().Append("Test", "Test"));

            var responsePerson = await client.PutAsync<Person, Person>(new Person { FirstName = "Bob" }, "headers");
            Assert.IsNotNull(responsePerson);
        }

        [TestMethod]
        public void TestHeadersToString()
        {
            var asdasd = "asd".ToHeadersCollection("321");
            var afasds = asdasd.ToString();
            Assert.AreEqual("asd: 321\r\n", afasds);
        }



        [TestMethod]
        public void TestHeaders()
        {
            var count = 0;
            var enumerable = (IEnumerable)"asd".ToHeadersCollection("321");
            var enumerator = enumerable.GetEnumerator();
            while (enumerator.MoveNext())
            {
                Assert.IsNotNull(enumerator.Current);
                count++;
            }
            Assert.AreEqual(1, count);

            enumerator = ((IEnumerable)NullHeadersCollection.Instance).GetEnumerator();
            var current = enumerator.Current;
            Assert.IsNotNull(current);
            while (enumerator.MoveNext())
            {
            }
        }

        [TestMethod]
        public void TestAppendHeaders()
        {
            var headers = "asd".ToHeadersCollection("123");
            const string expectedValue = "321";
            var headers2 = "asd".ToHeadersCollection(expectedValue);
            var headers3 = headers.Append(headers2);
            Assert.AreEqual(expectedValue, headers3.First().Value.First());
        }

        [TestMethod]
        public void TestAppendHeaders2()
        {
            var headers = "asd".ToHeadersCollection("123");
            var headers2 = headers.Append(null);
            Assert.AreEqual(1, headers2.Count());
        }

        [TestMethod]
        public async Task TestHeadersLocalIncorrectPut()
        {
            var serializationAdapter = new NewtonsoftSerializationAdapter();

            try
            {
                using var client = new Client(
                    new NewtonsoftSerializationAdapter(),
                    baseUri: testServerBaseUri,
                    createHttpClient: _testServerHttpClientFactory.CreateClient,
                    //The server expects the value of "Test"
                    defaultRequestHeaders: HeadersExtensions.CreateHeadersCollectionWithJsonContentType().Append("Test", "Tests"));

                _ = await client.PutAsync<Person, Person>(new Person(), new RelativeUrl("headers"));
                Assert.Fail();
            }
            catch (HttpStatusException hex)
            {
                Assert.AreEqual((int)HttpStatusCode.BadRequest, hex.Response.StatusCode);
                var apiResult = serializationAdapter.Deserialize<ApiResult>(hex.Response.GetResponseData(), hex.Response.Headers);
                Assert.AreEqual(ApiMessages.HeadersControllerExceptionMessage, apiResult?.Errors[0]);
                return;
            }

            Assert.Fail();
        }

        [TestMethod]
        public async Task TestGetWitStringResource()
        {

            using var client = new Client(
                new NewtonsoftSerializationAdapter(),
                baseUri: testServerBaseUri,
                createHttpClient: _testServerHttpClientFactory.CreateClient,
                //The server expects the value of "Test"
                defaultRequestHeaders: HeadersExtensions.CreateHeadersCollectionWithJsonContentType());

            _ = await client.GetAsync<List<Person>>("JsonPerson/People");

        }

        [TestMethod]
        [DataRow(true)]
        [DataRow(false)]
        public async Task TestHeadersLocalPatch(bool useDefault)
        {
            using var client = new Client(
                new NewtonsoftSerializationAdapter(),
                baseUri: testServerBaseUri,
                createHttpClient: _testServerHttpClientFactory.CreateClient,
                defaultRequestHeaders: useDefault ?
                DefaultJsonContentHeaderCollection.WithHeaderValue("Test", "Test")
                : DefaultJsonContentHeaderCollection);

            var responsePerson = await client.PatchAsync<Person, Person>(
                new Person { FirstName = "Bob" },
                new RelativeUrl("headers"),
                requestHeaders: "Test".ToHeadersCollection("Test")
                );

            Assert.IsNotNull(responsePerson);
        }

        [TestMethod]
        public async Task TestTimeoutPatch()
        {
            //Note this works by specifying a really quick timespan. The assumption is that the server won't respond quickly enough.

            using var client = new Client(
                new NewtonsoftSerializationAdapter(),
                baseUri: testServerBaseUri,
                logger: _logger.Object,
                createHttpClient: _testServerHttpClientFactory.CreateClient);

            var exception = await Assert.ThrowsExceptionAsync<SendException>(() => client.PatchAsync<Person, Person>(
                new Person { FirstName = "Bob" },
                TimeSpan.FromMilliseconds(.01),
                new("headers"),
                requestHeaders: "Test".ToHeadersCollection("Test")
                ));

#if !NET45
            _logger.VerifyLog<Client, OperationCanceledException>((state, t)
                => state.CheckValue("{OriginalFormat}", Messages.ErrorMessageOperationCancelled), LogLevel.Error, 1);
#endif
        }

        [TestMethod]
        public async Task TestTimeoutPatch2()
        {
            using var client = new Client(
                new NewtonsoftSerializationAdapter(),
                baseUri: testServerBaseUri,
                createHttpClient: _testServerHttpClientFactory.CreateClient,
                defaultRequestHeaders: DefaultJsonContentHeaderCollection.WithHeaderValue("Test", "Test"));

            var responsePerson = await client.PatchAsync<Person, Person>(
                new Person { FirstName = "Bob" },
                TimeSpan.FromMilliseconds(10000),
                new("headers"),
                requestHeaders: "Test".ToHeadersCollection("Test")
                );
        }

        [TestMethod]
        public async Task TestHeadersLocalIncorrectPatch()
        {
            var serializationAdapter = new NewtonsoftSerializationAdapter();

            try
            {
                using var client = new Client(
                    new NewtonsoftSerializationAdapter(),
                    baseUri: testServerBaseUri,
                    createHttpClient: _testServerHttpClientFactory.CreateClient,
                    defaultRequestHeaders: HeadersExtensions.CreateHeadersCollectionWithJsonContentType().Append("Test", "Tests"));

                _ = await client.PatchAsync<Person, Person>(new Person(), new RelativeUrl("headers"));
                Assert.Fail();
            }
            catch (HttpStatusException hex)
            {
                Assert.AreEqual((int)HttpStatusCode.BadRequest, hex.Response.StatusCode);
                var apiResult = serializationAdapter.Deserialize<ApiResult>(hex.Response.GetResponseData(), hex.Response.Headers);
                Assert.AreEqual(ApiMessages.HeadersControllerExceptionMessage, apiResult?.Errors[0]);
                return;
            }

            Assert.Fail();
        }

        [TestMethod]
        [DataRow(true)]
        [DataRow(false)]

        public async Task TestHeadersLocalDelete(bool useDefault)
        {
            using var client = new Client(
                new NewtonsoftSerializationAdapter(),
                baseUri: testServerBaseUri,
                createHttpClient: _testServerHttpClientFactory.CreateClient,
                defaultRequestHeaders: useDefault ?
                DefaultJsonContentHeaderCollection.WithHeaderValue("Test", "Test")
                : DefaultJsonContentHeaderCollection);

            _ = await client.DeleteAsync(new("headers/1"), "Test".ToHeadersCollection("Test"));
        }

        [TestMethod]
        public async Task TestHeadersLocalIncorrectDelete()
        {
            var serializationAdapter = new NewtonsoftSerializationAdapter();

            try
            {
                using var client = new Client(
                    new NewtonsoftSerializationAdapter(),
                    baseUri: testServerBaseUri,
                    createHttpClient: _testServerHttpClientFactory.CreateClient);
                _ = await client.DeleteAsync(new RelativeUrl("headers/1"));
                Assert.Fail();
            }
            catch (HttpStatusException hex)
            {
                Assert.AreEqual((int)HttpStatusCode.BadRequest, hex.Response.StatusCode);
                var apiResult = serializationAdapter.Deserialize<ApiResult>(hex.Response.GetResponseData(), hex.Response.Headers);
                Assert.AreEqual(ApiMessages.HeadersControllerExceptionMessage, apiResult?.Errors[0]);
                return;
            }

            Assert.Fail();
        }
        #endregion

        #region Local Headers In Request
        [TestMethod]
        public async Task TestHeadersLocalInRequest()
        {
            using var client = new Client(
                new NewtonsoftSerializationAdapter(),
                createHttpClient: _testServerHttpClientFactory.CreateClient);
            var requestHeadersCollection = "Test".ToHeadersCollection("Test");
            Person responsePerson = await client.SendAsync<Person, object>
                (
                new Request<object>(testServerBaseUri.WithRelativeUrl(new("headers")), null, requestHeadersCollection, HttpRequestMethod.Get, cancellationToken: default)
                ); ;
            Assert.IsNotNull(responsePerson);
        }
        #endregion

        #region Local Errors
        [TestMethod]
        public async Task TestErrorsLocalGet()
        {
            var serializationAdapter = new NewtonsoftSerializationAdapter();

            using var client = new Client(
                serializationAdapter,
                baseUri: testServerBaseUri,
                createHttpClient: _testServerHttpClientFactory.CreateClient,
                throwExceptionOnFailure: false
                );

            var response = await client.GetAsync<Person>("error");
            Assert.AreEqual((int)HttpStatusCode.BadRequest, response.StatusCode);
            var apiResult = serializationAdapter.Deserialize<ApiResult>(response.GetResponseData(), response.Headers);
            Assert.AreEqual(ApiMessages.ErrorControllerErrorMessage, apiResult?.Errors.First());

            //Check that the response values are getting set correctly
            Assert.AreEqual(new Uri($"{LocalBaseUriString}/error"), response.RequestUri);
            Assert.AreEqual(HttpRequestMethod.Get, response.HttpRequestMethod);
        }

        [TestMethod]
        public async Task TestErrorsLocalGetThrowException()
        {
            var serializationAdapter = new NewtonsoftSerializationAdapter();

            using var restClient = new Client(
                serializationAdapter,
                baseUri: testServerBaseUri,
                createHttpClient: _testServerHttpClientFactory.CreateClient);

            try
            {
                var response = await restClient.GetAsync<Person>("error");
                Assert.AreEqual((int)HttpStatusCode.BadRequest, response.StatusCode);
            }
            catch (HttpStatusException hex)
            {
                var apiResult = serializationAdapter.Deserialize<ApiResult>(hex.Response.GetResponseData(), hex.Response.Headers);
                Assert.AreEqual(ApiMessages.ErrorControllerErrorMessage, apiResult?.Errors.First());
                return;
            }

            Assert.Fail();
        }
        #endregion

        #region Local Authentication
        [TestMethod]
        public async Task TestBearerTokenAuthenticationLocal()
        {
            using var client = new Client(
                new NewtonsoftSerializationAdapter(),
                baseUri: testServerBaseUri,
                createHttpClient: _testServerHttpClientFactory.CreateClient,
                defaultRequestHeaders: HeadersExtensions.CreateHeadersCollectionWithJsonContentType());

            var response = await client.PostAsync<AuthenticationResult, AuthenticationRequest>(
                new AuthenticationRequest { ClientId = "a", ClientSecret = "b" },
                new RelativeUrl("secure/authenticate")
                );

            var bearerToken = response.Body?.BearerToken;

            if (bearerToken == null) throw new InvalidOperationException("No bearer token");

            using var client2 = new Client(
                new NewtonsoftSerializationAdapter(),
                baseUri: testServerBaseUri,
                createHttpClient: _testServerHttpClientFactory.CreateClient,
                defaultRequestHeaders: HeadersExtensions
                .CreateHeadersCollectionWithJsonContentType()
                .WithBearerTokenAuthentication(bearerToken));

            Person person = await client2.GetAsync<Person>(new RelativeUrl("secure/bearer"));
            Assert.AreEqual("Bear", person.FirstName);
        }

        [TestMethod]
        public async Task TestBasicAuthenticationLocalWithError()
        {
            var serializationAdapter = new NewtonsoftSerializationAdapter();

            using var restClient = new Client(
                serializationAdapter,
                baseUri: testServerBaseUri,
                createHttpClient: _testServerHttpClientFactory.CreateClient,
                defaultRequestHeaders: HeadersExtensions.CreateHeadersCollectionWithBasicAuthentication("Bob", "WrongPassword"));

            try
            {
                _ = await restClient.GetAsync<Person>(new RelativeUrl("secure/basic"));
            }
            catch (HttpStatusException hex)
            {
                Assert.AreEqual((int)HttpStatusCode.Unauthorized, hex.Response.StatusCode);
                var apiResult = serializationAdapter.Deserialize<ApiResult>(hex.Response.GetResponseData(), hex.Response.Headers);
                Assert.AreEqual(ApiMessages.SecureControllerNotAuthorizedMessage, apiResult?.Errors.First());
                return;
            }
            Assert.Fail();
        }

        [TestMethod]
        public async Task TestBasicAuthenticationLocal()
        {
            using var client = new Client(
                new NewtonsoftSerializationAdapter(),
                baseUri: testServerBaseUri,
                createHttpClient: _testServerHttpClientFactory.CreateClient,
                defaultRequestHeaders: HeadersExtensions.CreateHeadersCollectionWithBasicAuthentication("Bob", "ANicePassword"));

            Person person = await client.GetAsync<Person>(new RelativeUrl("secure/basic"));
            Assert.AreEqual("Sam", person.FirstName);
        }

        [TestMethod]
        public async Task TestBearerTokenAuthenticationLocalWithError()
        {
            var serializationAdapter = new NewtonsoftSerializationAdapter();

            using var restClient = new Client(
                serializationAdapter,
                baseUri: testServerBaseUri,
                createHttpClient: _testServerHttpClientFactory.CreateClient,
                defaultRequestHeaders: HeadersExtensions.CreateHeadersCollectionWithBearerTokenAuthentication("321"));

            try
            {
                _ = await restClient.GetAsync<Person>(new RelativeUrl("secure/bearer"));
            }
            catch (HttpStatusException hex)
            {
                Assert.AreEqual((int)HttpStatusCode.Unauthorized, hex.Response.StatusCode);
                var apiResult = serializationAdapter.Deserialize<ApiResult>(hex.Response.GetResponseData(), hex.Response.Headers);
                Assert.AreEqual(ApiMessages.SecureControllerNotAuthorizedMessage, apiResult?.Errors.First());
                return;
            }
            Assert.Fail();
        }

        [TestMethod]
        public async Task TestBasicAuthenticationPostLocal()
        {
            using var client = new Client(
                new NewtonsoftSerializationAdapter(),
                baseUri: testServerBaseUri,
                createHttpClient: _testServerHttpClientFactory.CreateClient,
                defaultRequestHeaders: HeadersExtensions
                .CreateHeadersCollectionWithJsonContentType()
                .WithBasicAuthentication("Bob", "ANicePassword"));

            Person person = await client.PostAsync<Person, Person>(new Person { FirstName = "Sam" }, new RelativeUrl("secure/basic"));
            Assert.AreEqual("Sam", person.FirstName);
        }

        [TestMethod]
        public async Task TestBasicAuthenticationPostLocalWithError()
        {
            var serializationAdapter = new NewtonsoftSerializationAdapter();

            using var restClient = new Client(
                serializationAdapter,
                baseUri: testServerBaseUri,
                createHttpClient: _testServerHttpClientFactory.CreateClient,
                defaultRequestHeaders: HeadersExtensions
                .CreateHeadersCollectionWithJsonContentType()
                .WithBasicAuthentication("Bob", "WrongPassword"));

            try
            {
                _ = await restClient.PostAsync<Person, Person>(new Person { FirstName = "Sam" }, new RelativeUrl("secure/basic"));
            }
            catch (HttpStatusException ex)
            {
                Assert.AreEqual((int)HttpStatusCode.Unauthorized, ex.Response.StatusCode);
                var apiResult = serializationAdapter.Deserialize<ApiResult>(ex.Response.GetResponseData(), ex.Response.Headers);
                Assert.AreEqual(ApiMessages.SecureControllerNotAuthorizedMessage, apiResult?.Errors.First());
                return;
            }
            Assert.Fail();
        }
        #endregion

        #region All Extension Overloads

        #region Get
        [TestMethod]
        public async Task TestLocalGetNoArgs()
        {
            var client = GetJsonClient(new($"{LocalBaseUriString}/JsonPerson"));
            jsonperson responsePerson = await client.GetAsync<jsonperson>();
            Assert.IsNotNull(responsePerson);
            Assert.IsNotNull("Sam", responsePerson.FirstName);
        }

        [TestMethod]
        public async Task TestLocalGetStringUri()
        {
            var client = GetJsonClient();
            jsonperson responsePerson = await client.GetAsync<jsonperson>("JsonPerson");
            Assert.IsNotNull(responsePerson);
            Assert.IsNotNull("Sam", responsePerson.FirstName);
        }

        [TestMethod]
        public async Task TestLocalGetUri()
        {
            var client = GetJsonClient();
            jsonperson responsePerson = await client.GetAsync<jsonperson>(new RelativeUrl("JsonPerson"));
            Assert.IsNotNull(responsePerson);
            Assert.IsNotNull("Sam", responsePerson.FirstName);
        }

        [TestMethod]
        public async Task TestLocalGetUriCancellationToken()
        {
            var client = GetJsonClient();
            jsonperson responsePerson = await client.GetAsync<jsonperson>(new RelativeUrl("JsonPerson"), cancellationToken: new CancellationToken());
            Assert.IsNotNull(responsePerson);
            Assert.IsNotNull("Sam", responsePerson.FirstName);
        }
        #endregion

        #region Delete
        [TestMethod]
        public async Task TestLocalDeleteStringUri()
        {
            var client = GetJsonClient(new($"{LocalBaseUriString}/JsonPerson"));
            var response = await client.DeleteAsync(client.BaseUri.RelativeUrl.AddQueryString("personKey", "abc"));
            Assert.AreEqual(200, response.StatusCode);
        }

        [TestMethod]
        public async Task TestLocalDeleteUri()
        {
            var baseUri = new AbsoluteUrl($"{LocalBaseUriString}/JsonPerson");
            var client = GetJsonClient(baseUri);
            var response = await client.DeleteAsync(baseUri.RelativeUrl.AddQueryString("personKey", "abc"));
            Assert.AreEqual(200, response.StatusCode);
        }

        [TestMethod]
        public async Task TestLocalDeleteUriCancellationToken()
        {
            var client = GetJsonClient(new($"{LocalBaseUriString}/JsonPerson"));
            var response = await client.DeleteAsync(client.BaseUri.RelativeUrl.AddQueryString("personKey", "abc"), cancellationToken: new CancellationToken());
            Assert.AreEqual(200, response.StatusCode);

            //TODO: Verify the log
        }
        #endregion

        #region Post
        [TestMethod]
        public async Task TestLocalPostBody()
        {
            var client = GetJsonClient(new($"{LocalBaseUriString}/JsonPerson/save"));
            var requestPerson = new jsonperson { FirstName = "Bob" };
            jsonperson responsePerson = await client.PostAsync<jsonperson, jsonperson>(requestPerson);
            Assert.AreEqual(requestPerson.FirstName, responsePerson.FirstName);
        }

        [TestMethod]
        public async Task TestLocalPostBody2()
        {
            var client = GetJsonClient(new($"{LocalBaseUriString}/jsonperson/save2"));
            jsonperson responsePerson = await client.PostAsync<jsonperson>();
            Assert.AreEqual("J", responsePerson.FirstName);
        }

        [TestMethod]
        public async Task TestLocalPostBodyStringUri()
        {
            var client = GetJsonClient();
            var requestPerson = new jsonperson { FirstName = "Bob" };
            jsonperson responsePerson = await client.PostAsync<jsonperson, jsonperson>(requestPerson, "jsonperson/save");
            Assert.AreEqual(requestPerson.FirstName, responsePerson.FirstName);
        }

        [TestMethod]
        public async Task TestLocalPostBodyUri()
        {
            var client = GetJsonClient();
            var requestPerson = new jsonperson { FirstName = "Bob" };
            jsonperson responsePerson = await client.PostAsync<jsonperson, jsonperson>(requestPerson, new RelativeUrl("jsonperson/save"));
            Assert.AreEqual(requestPerson.FirstName, responsePerson.FirstName);
        }

        [TestMethod]
        public async Task TestLocalPostBodyUriCancellationToken()
        {
            var client = GetJsonClient();
            var requestPerson = new jsonperson { FirstName = "Bob" };
            jsonperson responsePerson = await client.PostAsync<jsonperson, jsonperson>(requestPerson, new("jsonperson/save"), null, new CancellationToken());
            Assert.AreEqual(requestPerson.FirstName, responsePerson.FirstName);
        }
        #endregion

        #region Put
        [TestMethod]
        public async Task TestLocalPutBody()
        {
            var client = GetJsonClient(new($"{LocalBaseUriString}/jsonperson/save"));
            var requestPerson = new jsonperson { FirstName = "Bob" };
            jsonperson responsePerson = await client.PutAsync<jsonperson, jsonperson>(requestBody: requestPerson);
            Assert.AreEqual(requestPerson.FirstName, responsePerson.FirstName);
        }

        [TestMethod]
        public async Task TestLocalPutBody2()
        {
            var client = GetJsonClient(new($"{LocalBaseUriString}/jsonperson/save2"));
            jsonperson responsePerson = await client.PutAsync<jsonperson>();
            Assert.AreEqual("J", responsePerson.FirstName);
        }

        [TestMethod]
        public async Task TestLocalPutBodyStringUri()
        {
            var client = GetJsonClient();
            var requestPerson = new jsonperson { FirstName = "Bob" };
            jsonperson responsePerson = await client.PutAsync<jsonperson, jsonperson>(requestPerson, "jsonperson/save");
            Assert.AreEqual(requestPerson.FirstName, responsePerson.FirstName);
        }

        [TestMethod]
        public async Task TestLocalPutBodyUri()
        {
            var client = GetJsonClient();
            var requestPerson = new jsonperson { FirstName = "Bob" };
            jsonperson responsePerson = await client.PutAsync<jsonperson, jsonperson>(requestPerson, new RelativeUrl("jsonperson/save"));
            Assert.AreEqual(requestPerson.FirstName, responsePerson.FirstName);
        }

        [TestMethod]
        public async Task TestLocalPutBodyUriCancellationToken()
        {
            var client = GetJsonClient();
            var requestPerson = new jsonperson { FirstName = "Bob" };
            jsonperson responsePerson = await client.PutAsync<jsonperson, jsonperson>(requestPerson, new RelativeUrl("jsonperson/save"), cancellationToken: new CancellationToken());
            Assert.AreEqual(requestPerson.FirstName, responsePerson.FirstName);
        }
        #endregion

        #region Patch
        [TestMethod]
        public async Task TestLocalPatchBody()
        {
            var client = GetJsonClient(new($"{LocalBaseUriString}/jsonperson/save"));
            var requestPerson = new jsonperson { FirstName = "Bob" };
            jsonperson responsePerson = await client.PatchAsync<jsonperson, jsonperson>(requestPerson);
            Assert.AreEqual(requestPerson.FirstName, responsePerson.FirstName);
        }

        [TestMethod]
        public async Task TestLocalPatchBody2()
        {
            var client = GetJsonClient(new($"{LocalBaseUriString}/jsonperson/save2"));
            jsonperson responsePerson = await client.PatchAsync<jsonperson>();
            Assert.AreEqual("J", responsePerson.FirstName);
        }

        [TestMethod]
        public async Task TestLocalPatchBodyStringUri()
        {
            var client = GetJsonClient();
            var requestPerson = new jsonperson { FirstName = "Bob" };
            jsonperson responsePerson = await client.PatchAsync<jsonperson, jsonperson>(requestPerson, "jsonperson/save");
            Assert.AreEqual(requestPerson.FirstName, responsePerson.FirstName);
        }

        [TestMethod]
        public async Task TestLocalPatchBodyUri()
        {
            var client = GetJsonClient();
            var requestPerson = new jsonperson { FirstName = "Bob" };
            jsonperson responsePerson = await client.PatchAsync<jsonperson, jsonperson>(requestPerson, new RelativeUrl("jsonperson/save"));
            Assert.AreEqual(requestPerson.FirstName, responsePerson.FirstName);
        }

        [TestMethod]
        public async Task TestLocalPatchBodyUriCancellationToken()
        {
            var client = GetJsonClient();
            var requestPerson = new jsonperson { FirstName = "Bob" };
            jsonperson responsePerson = await client.PatchAsync<jsonperson, jsonperson>(requestPerson, new RelativeUrl("jsonperson/save"), cancellationToken: new CancellationToken());
            Assert.AreEqual(requestPerson.FirstName, responsePerson.FirstName);
        }

        [TestMethod]
        public async Task TestLocalPatchBodyUriCancellationTokenContentType()
        {
            var client = GetJsonClient();
            var requestPerson = new jsonperson { FirstName = "Bob" };
            jsonperson responsePerson = await client.PatchAsync<jsonperson, jsonperson>(requestPerson, new("jsonperson/save"), cancellationToken: new CancellationToken());
            Assert.AreEqual(requestPerson.FirstName, responsePerson.FirstName);
        }
        #endregion

        #endregion

        #region Misc
        [TestMethod]
        public void TestDefaultGetHttpRequestMessageCustomNoThing()
        {
            var defaultGetHttpRequestMessage = new DefaultGetHttpRequestMessage();
            var request = new Request<string>(
                new("http://www.test.com"),
                default,
                NullHeadersCollection.Instance,
                HttpRequestMethod.Custom,
                cancellationToken: default);

            _ = Assert.ThrowsException<InvalidOperationException>(() => _ = defaultGetHttpRequestMessage.GetHttpRequestMessage(
                  request,
                  _logger.Object,
                  new Mock<ISerializationAdapter>().Object));
        }


        [TestMethod]
        public void TestInvalidHttpRequestMethod()
        {
            var defaultGetHttpRequestMessage = new DefaultGetHttpRequestMessage();
            var request = new Request<string>(
                new("http://www.test.com"),
                default,
                NullHeadersCollection.Instance,
                (HttpRequestMethod)10,
                cancellationToken: default);

            _ = Assert.ThrowsException<InvalidOperationException>(() => _ = defaultGetHttpRequestMessage.GetHttpRequestMessage(
                  request,
                  _logger.Object,
                  new Mock<ISerializationAdapter>().Object));
        }

        [TestMethod]
        public async Task TestBadBaseUri()
        {
            using var client = new Client(
                new NewtonsoftSerializationAdapter(),
                baseUri: testServerBaseUri,
                createHttpClient: (n) => new HttpClient { BaseAddress = new Uri("http://www.test.com") },
                defaultRequestHeaders: HeadersExtensions.CreateHeadersCollectionWithJsonContentType().Append("Test", "Test"));

            var exception = await Assert.ThrowsExceptionAsync<SendException>(() =>
               client.PutAsync<Person, Person>(new Person { FirstName = "Bob" }, "headers"));

            Assert.IsTrue(exception.InnerException is InvalidOperationException);
        }

        [TestMethod]
        public void TestDisposeTwice()
        {
            var client = new Client(new Mock<ISerializationAdapter>().Object);
            client.Dispose();
            client.Dispose();
        }

        [TestMethod]
        public async Task TestHttpResponseMessageIsNullThrowsException()
        {
            var sendHttpRequestMessage = new Mock<ISendHttpRequestMessage>();
            var serializationAdapter = new Mock<ISerializationAdapter>();

            _ = sendHttpRequestMessage.Setup(s => s.SendHttpRequestMessage(
                  It.IsAny<HttpClient>(),
                  new Mock<IGetHttpRequestMessage>().Object,
                  new Mock<IRequest<object>>().Object,
                  _logger.Object,
                  serializationAdapter.Object)).Returns<object>(null);

            using var client = new Client(
                serializationAdapter.Object,
                new("http://www.test.com"),
                sendHttpRequest: sendHttpRequestMessage.Object,
                name: "asd");

            var exception = await Assert.ThrowsExceptionAsync<ArgumentNullException>(() => client.GetAsync<string>());

            Assert.AreEqual("httpResponseMessage", exception.ParamName);

        }

        [TestMethod]
        public async Task TestDeserializationException()
        {
            using MockHttpMessageHandler mockHttpMessageHandler = new();

            const string Content = "Hi";



            _ = mockHttpMessageHandler.When(RestCountriesAllUriString)
            .Respond(
            RestCountriesAllHeaders,
            HeadersExtensions.JsonMediaType,
            Content);

            using var client = new Client(
                new NewtonsoftSerializationAdapter(),
                logger: _logger.Object,
                baseUri: new(RestCountriesAllUriString),
                createHttpClient: (n) => new HttpClient(mockHttpMessageHandler));

            try
            {
                await client.GetAsync<Person>();
            }
            catch (DeserializationException dex)
            {
#if !NET45
                _logger.VerifyLog<Client, DeserializationException>((state, t)
                    => state.CheckValue("{OriginalFormat}", Messages.ErrorMessageDeserialization), LogLevel.Error, 1);
#endif
                Assert.IsTrue(dex.GetResponseData().SequenceEqual(Encoding.ASCII.GetBytes(Content)));

                return;

            }

            Assert.Fail();
        }

        /// <summary>
        /// This is just a stub to make sure it's easy to mock requests and responses
        /// </summary>
        /// <returns></returns>
        [TestMethod]
        public async Task TestCanMockRequestAndResponse()
        {
            var clientMock = new Mock<IClient>();
            var headersMock = new Mock<IHeadersCollection>();
            using var httpResponseMessage = new HttpResponseMessage();
            using var httpClient = new HttpClient();
            var response = new Response<string>(
                headersMock.Object,
                10,
                HttpRequestMethod.Custom,
                //Shouldn't this be filled in?
                new byte[0],
                "test",
                new("http://www.test.com"));

            _ = clientMock.Setup(c => c.SendAsync<string, object>(It.IsAny<IRequest<object>>())).Returns
                (
                Task.FromResult(response)
                );

            var returnedResponse = await clientMock.Object.SendAsync<string, object>(new Mock<IRequest<object>>().Object);

            Assert.IsTrue(ReferenceEquals(response, returnedResponse));
        }

        [TestMethod]
        public async Task TestErrorLogging()
        {
            try
            {
                using var client = new Client(
                    new NewtonsoftSerializationAdapter(),
                    baseUri: testServerBaseUri,
                    createHttpClient: (n) =>
                    {
                        var httpClient = new HttpClient();
                        httpClient.DefaultRequestHeaders.Add("asd", "asds");
                        return httpClient;
                    },
                    logger: _logger.Object);

                var requestPerson = new Person();
                _ = await client.PostAsync<Person, Person>(requestPerson);
            }
            catch (SendException sex)
            {
#if !NET45
                _logger.VerifyLog<Client, SendException>((state, t)
                    => state.CheckValue("{OriginalFormat}", Messages.ErrorSendException), LogLevel.Error, 1);
#endif

                Assert.AreEqual(testServerBaseUri, sex.Request.Uri);

                return;
            }
            Assert.Fail();
        }

        [TestMethod]
        public async Task TestInvalidUriInformation()
        {
            using var client = new Client(
                new NewtonsoftSerializationAdapter(),
                logger: _logger.Object);

            _ = await Assert.ThrowsExceptionAsync<SendException>(()
                => client.PostAsync<Person, Person>(new Person()));
        }

        [TestMethod]
        public async Task TestFactoryCreationWithUri()
        {
            var clientFactory = new ClientFactory(GetCreateHttpClient(), new NewtonsoftSerializationAdapter());
            var client = ClientFactoryExtensions.CreateClient(clientFactory.CreateClient, "test", RestCountriesAllUri);
            var response = await client.GetAsync<List<RestCountry>>();
            Assert.IsTrue(response.Body?.Count > 0);
        }

#if !NET45

        [TestMethod]
        public async Task TestFactoryDoesntUseSameHttpClient()
        {
            var clientFactory = new ClientFactory(
                GetCreateHttpClient(),
                new NewtonsoftSerializationAdapter());

            var client = (Client)ClientFactoryExtensions.CreateClient(clientFactory.CreateClient, "1", RestCountriesAllUri);
            var response = await client.GetAsync<List<RestCountry>>();

            var client2 = (Client)ClientFactoryExtensions.CreateClient(clientFactory.CreateClient, "2", RestCountriesAllUri);
            response = await client2.GetAsync<List<RestCountry>>();

            Assert.IsNotNull(client.lazyHttpClient.Value);
            var isEqual = ReferenceEquals(client.lazyHttpClient.Value, client2.lazyHttpClient.Value);
            Assert.IsFalse(isEqual);
        }

        [TestMethod]
        public async Task TestHttpClientFactoryDoesntUseSameHttpClient()
        {
            using var defaultHttpClientFactory = new DefaultHttpClientFactory(GetLazyCreate());

            using var client = new Client(
                new NewtonsoftSerializationAdapter(),
                baseUri: RestCountriesAllUri,
                createHttpClient: defaultHttpClientFactory.CreateClient); ;

            var response = await client.GetAsync<List<RestCountry>>();

            using var client2 = new Client(
                new NewtonsoftSerializationAdapter(),
                baseUri: RestCountriesAllUri,
                createHttpClient: defaultHttpClientFactory.CreateClient);

            response = await client2.GetAsync<List<RestCountry>>();

            Assert.IsNotNull(client.lazyHttpClient.Value);
            Assert.IsFalse(ReferenceEquals(client.lazyHttpClient.Value, client2.lazyHttpClient.Value));
        }

        [TestMethod]
        public void TestHttpClientFactoryDoesntUseSameHttpClientByName()
        {
            using var defaultHttpClientFactory = new DefaultHttpClientFactory();
            var client1 = defaultHttpClientFactory.CreateClient("Test1");
            var client2 = defaultHttpClientFactory.CreateClient("Test2");
            Assert.IsNotNull(client1);
            Assert.IsFalse(ReferenceEquals(client1, client2));
        }

        /// <summary>
        /// This test is controversial. Should non-named clients always be Singleton? This is the way the factory is designed, but could trip some users up.
        /// </summary>
        [TestMethod]
        public void TestClientFactoryReusesClient()
        {
            using var defaultHttpClientFactory = new DefaultHttpClientFactory(GetLazyCreate());

            var clientFactory = new ClientFactory(defaultHttpClientFactory.CreateClient, new NewtonsoftSerializationAdapter());

            var firstClient = ClientFactoryExtensions.CreateClient(clientFactory.CreateClient, "RestClient", RestCountriesAllUri);

            var secondClient = ClientFactoryExtensions.CreateClient(clientFactory.CreateClient, "RestClient", RestCountriesAllUri);

            Assert.IsNotNull(firstClient);
            Assert.IsTrue(ReferenceEquals(firstClient, secondClient));
        }

        [TestMethod]
        public async Task TestHttpClientFactoryReusesHttpClientWhenSameName()
        {
            using var defaultHttpClientFactory = new DefaultHttpClientFactory(GetLazyCreate());

            using var client = new Client(
                new NewtonsoftSerializationAdapter(),
                baseUri: RestCountriesAllUri,
                createHttpClient: defaultHttpClientFactory.CreateClient,
                name: "Test");
            var response = await client.GetAsync<List<RestCountry>>();

            using var client2 = new Client(
                new NewtonsoftSerializationAdapter(),
                baseUri: RestCountriesAllUri,
                createHttpClient: defaultHttpClientFactory.CreateClient,
                name: "Test");
            response = await client2.GetAsync<List<RestCountry>>();

            Assert.IsNotNull(client.lazyHttpClient.Value);
            Assert.IsTrue(ReferenceEquals(client.lazyHttpClient.Value, client2.lazyHttpClient.Value));
        }



#endif

        #endregion

        #region Uri Construction

#if !NET45

        //Test TODOs:
        // - Uri doesn't add a forward slash when only base ur is supplied. E.g. if the base uri is http://www.test.com with no resource, the request uri should be http://www.test.com with no forward slash at the end
        // - Base uri should absolute. Rejust non-absolute Uris
        // - Resource must be relative if base is supplied
        // - If base is not supplied resource must allow absolute
        // - Same tests with string resources

        /// <summary>
        /// Deals with this issue: https://stackoverflow.com/questions/64617310/httpclient-modifies-baseaddress-in-some-cases/64617792?noredirect=1#comment114255884_64617792
        /// </summary>
        [TestMethod]
        public async Task TestConcatenateUrisWithNoSlash()
        {
            //Arrange
            const string expectedUriString = "http://www.test.com/test/test";
            var expectedUri = new Uri(expectedUriString);

            using var mockHttpMessageHandler = new MockHttpMessageHandler();
            _ = mockHttpMessageHandler.When(expectedUriString)
            .Respond(HeadersExtensions.JsonMediaType, "Hi");

            var httpClient = mockHttpMessageHandler.ToHttpClient();

            using var client = new Client(new AbsoluteUrl("http://www.test.com/test"), createHttpClient: (n) => httpClient);

            //Act
            var response = await client.GetAsync<string>(client.BaseUri.AppendPath("test"));

            var requestUri = response?.RequestUri;
            if (requestUri == null) throw new InvalidOperationException("No uri");

            //Assert
            Assert.AreEqual(expectedUri, requestUri);
        }
#endif

        #endregion

        #region With

        [TestMethod]
        public void TestWithThrowExceptionOnFailure()
        {
            using var clientBase = GetBaseClient();

            var clientClone = clientBase.With(false);

            Assert.IsFalse(clientClone.ThrowExceptionOnFailure);

            Assert.IsTrue(ReferenceEquals(clientBase.BaseUri, clientClone.BaseUri));

            Assert.IsTrue(ReferenceEquals(clientBase.SerializationAdapter, clientClone.SerializationAdapter));

            Assert.IsTrue(ReferenceEquals(
                GetFieldValue<IGetHttpRequestMessage>(clientBase, "getHttpRequestMessage"),
                GetFieldValue<IGetHttpRequestMessage>(clientClone, "getHttpRequestMessage")));

            Assert.AreEqual(clientBase.Name, clientClone.Name);

            //Note the header reference is getting copied across. This might actually be problematic if the collection is not immutable
            Assert.IsTrue(ReferenceEquals(clientBase.DefaultRequestHeaders, clientClone.DefaultRequestHeaders));

            Assert.IsTrue(ReferenceEquals(
                GetFieldValue<ILogger<Client>>(clientBase, "logger"),
                GetFieldValue<ILogger<Client>>(clientClone, "logger")
                ));

            Assert.IsTrue(ReferenceEquals(
            GetFieldValue<CreateHttpClient>(clientBase, "createHttpClient"),
            GetFieldValue<CreateHttpClient>(clientClone, "createHttpClient")
            ));

            Assert.IsTrue(ReferenceEquals(
            GetFieldValue<ISendHttpRequestMessage>(clientBase, "sendHttpRequestMessage"),
            GetFieldValue<ISendHttpRequestMessage>(clientClone, "sendHttpRequestMessage")));
        }

        [TestMethod]
        public void TestWithBaseUri()
        {
            using var clientBase = GetBaseClient();

            var baseUri = new AbsoluteUrl("http://www.one.com");

            var clientClone = clientBase.With(baseUri);

            Assert.AreEqual(baseUri, clientClone.BaseUri);

            Assert.IsTrue(ReferenceEquals(clientBase.SerializationAdapter, clientClone.SerializationAdapter));

            Assert.IsTrue(ReferenceEquals(
                GetFieldValue<IGetHttpRequestMessage>(clientBase, "getHttpRequestMessage"),
                GetFieldValue<IGetHttpRequestMessage>(clientClone, "getHttpRequestMessage")));

            Assert.AreEqual(clientBase.Name, clientClone.Name);
            Assert.AreEqual(clientBase.ThrowExceptionOnFailure, clientClone.ThrowExceptionOnFailure);

            //Note the header reference is getting copied across. This might actually be problematic if the collection is not immutable
            Assert.IsTrue(ReferenceEquals(clientBase.DefaultRequestHeaders, clientClone.DefaultRequestHeaders));

            Assert.IsTrue(ReferenceEquals(
                GetFieldValue<ILogger<Client>>(clientBase, "logger"),
                GetFieldValue<ILogger<Client>>(clientClone, "logger")
                ));

            Assert.IsTrue(ReferenceEquals(
            GetFieldValue<CreateHttpClient>(clientBase, "createHttpClient"),
            GetFieldValue<CreateHttpClient>(clientClone, "createHttpClient")
            ));

            Assert.IsTrue(ReferenceEquals(
            GetFieldValue<ISendHttpRequestMessage>(clientBase, "sendHttpRequestMessage"),
            GetFieldValue<ISendHttpRequestMessage>(clientClone, "sendHttpRequestMessage")));
        }

        [TestMethod]
        public void TestWithSerializationAdapter()
        {
            using var clientBase = GetBaseClient();

            var serializationAdapter = new NewtonsoftSerializationAdapter();

            var clientClone = clientBase.With(serializationAdapter);

            Assert.IsTrue(ReferenceEquals(serializationAdapter, clientClone.SerializationAdapter));

            Assert.AreEqual(clientBase.ThrowExceptionOnFailure, clientClone.ThrowExceptionOnFailure);

            Assert.IsTrue(ReferenceEquals(clientBase.BaseUri, clientClone.BaseUri));

            Assert.IsTrue(ReferenceEquals(
                GetFieldValue<IGetHttpRequestMessage>(clientBase, "getHttpRequestMessage"),
                GetFieldValue<IGetHttpRequestMessage>(clientClone, "getHttpRequestMessage")));

            Assert.AreEqual(clientBase.Name, clientClone.Name);

            //Note the header reference is getting copied across. This might actually be problematic if the collection is not immutable
            Assert.IsTrue(ReferenceEquals(clientBase.DefaultRequestHeaders, clientClone.DefaultRequestHeaders));

            Assert.IsTrue(ReferenceEquals(
                GetFieldValue<ILogger<Client>>(clientBase, "logger"),
                GetFieldValue<ILogger<Client>>(clientClone, "logger")
                ));

            Assert.IsTrue(ReferenceEquals(
            GetFieldValue<CreateHttpClient>(clientBase, "createHttpClient"),
            GetFieldValue<CreateHttpClient>(clientClone, "createHttpClient")
            ));

            Assert.IsTrue(ReferenceEquals(
            GetFieldValue<ISendHttpRequestMessage>(clientBase, "sendHttpRequestMessage"),
            GetFieldValue<ISendHttpRequestMessage>(clientClone, "sendHttpRequestMessage")));
        }

        [TestMethod]
        public void TestWithGetHttpRequestMessage()
        {
            using var clientBase = GetBaseClient();

            var getHttpRequestMessage = new DefaultGetHttpRequestMessage();

            var clientClone = clientBase.With(getHttpRequestMessage);

            Assert.IsTrue(ReferenceEquals(getHttpRequestMessage, GetFieldValue<IGetHttpRequestMessage>(clientClone, "getHttpRequestMessage")));

            Assert.AreEqual(clientBase.ThrowExceptionOnFailure, clientClone.ThrowExceptionOnFailure);

            Assert.IsTrue(ReferenceEquals(clientBase.BaseUri, clientClone.BaseUri));

            Assert.AreEqual(clientBase.Name, clientClone.Name);

            //Note the header reference is getting copied across. This might actually be problematic if the collection is not immutable
            Assert.IsTrue(ReferenceEquals(clientBase.DefaultRequestHeaders, clientClone.DefaultRequestHeaders));

            Assert.IsTrue(ReferenceEquals(
                GetFieldValue<ILogger<Client>>(clientBase, "logger"),
                GetFieldValue<ILogger<Client>>(clientClone, "logger")
                ));

            Assert.IsTrue(ReferenceEquals(
            GetFieldValue<CreateHttpClient>(clientBase, "createHttpClient"),
            GetFieldValue<CreateHttpClient>(clientClone, "createHttpClient")
            ));

            Assert.IsTrue(ReferenceEquals(
            GetFieldValue<ISendHttpRequestMessage>(clientBase, "sendHttpRequestMessage"),
            GetFieldValue<ISendHttpRequestMessage>(clientClone, "sendHttpRequestMessage")));
        }

        [TestMethod]
        public void TestWithHeaders()
        {
            using var clientBase = GetBaseClient();

            var headersCollection = new HeadersCollection(ImmutableDictionary.Create<string, IEnumerable<string>>());

            var clientClone = clientBase.With(headersCollection);

            Assert.AreEqual(headersCollection, clientClone.DefaultRequestHeaders);

            Assert.IsTrue(ReferenceEquals(clientBase.BaseUri, clientClone.BaseUri));

            Assert.IsTrue(ReferenceEquals(clientBase.SerializationAdapter, clientClone.SerializationAdapter));

            Assert.IsTrue(ReferenceEquals(
                GetFieldValue<IGetHttpRequestMessage>(clientBase, "getHttpRequestMessage"),
                GetFieldValue<IGetHttpRequestMessage>(clientClone, "getHttpRequestMessage")));

            Assert.AreEqual(clientBase.Name, clientClone.Name);
            Assert.AreEqual(clientBase.ThrowExceptionOnFailure, clientClone.ThrowExceptionOnFailure);

            Assert.IsTrue(ReferenceEquals(
                GetFieldValue<ILogger<Client>>(clientBase, "logger"),
                GetFieldValue<ILogger<Client>>(clientClone, "logger")
                ));

            Assert.IsTrue(ReferenceEquals(
            GetFieldValue<CreateHttpClient>(clientBase, "createHttpClient"),
            GetFieldValue<CreateHttpClient>(clientClone, "createHttpClient")
            ));

            Assert.IsTrue(ReferenceEquals(
            GetFieldValue<ISendHttpRequestMessage>(clientBase, "sendHttpRequestMessage"),
            GetFieldValue<ISendHttpRequestMessage>(clientClone, "sendHttpRequestMessage")));
        }

        [TestMethod]
        public void TestWithHeaders2()
        {
            using var clientBase = GetBaseClient();

            const string Key = "test";
            const string Value = "test1";

            var clientClone = clientBase.WithDefaultRequestHeaders(Key, Value);

            Assert.AreEqual(Value, clientClone.DefaultRequestHeaders[Key].First());

            Assert.IsTrue(ReferenceEquals(clientBase.BaseUri, clientClone.BaseUri));

            Assert.IsTrue(ReferenceEquals(clientBase.SerializationAdapter, clientClone.SerializationAdapter));

            Assert.IsTrue(ReferenceEquals(
                GetFieldValue<IGetHttpRequestMessage>(clientBase, "getHttpRequestMessage"),
                GetFieldValue<IGetHttpRequestMessage>(clientClone, "getHttpRequestMessage")));

            Assert.AreEqual(clientBase.Name, clientClone.Name);
            Assert.AreEqual(clientBase.ThrowExceptionOnFailure, clientClone.ThrowExceptionOnFailure);

            Assert.IsTrue(ReferenceEquals(
                GetFieldValue<ILogger<Client>>(clientBase, "logger"),
                GetFieldValue<ILogger<Client>>(clientClone, "logger")
                ));

            Assert.IsTrue(ReferenceEquals(
            GetFieldValue<CreateHttpClient>(clientBase, "createHttpClient"),
            GetFieldValue<CreateHttpClient>(clientClone, "createHttpClient")
            ));

            Assert.IsTrue(ReferenceEquals(
            GetFieldValue<ISendHttpRequestMessage>(clientBase, "sendHttpRequestMessage"),
            GetFieldValue<ISendHttpRequestMessage>(clientClone, "sendHttpRequestMessage")));
        }

        [TestMethod]
        public void TestWithLogger()
        {
            using var clientBase = GetBaseClient();

            var clientClone = clientBase.With(_logger.Object);

            Assert.IsTrue(ReferenceEquals(_logger.Object, GetFieldValue<ILogger<Client>>(clientClone, "logger")));

            Assert.IsTrue(ReferenceEquals(clientBase.BaseUri, clientClone.BaseUri));

            Assert.IsTrue(ReferenceEquals(clientBase.SerializationAdapter, clientClone.SerializationAdapter));

            Assert.IsTrue(ReferenceEquals(
                GetFieldValue<IGetHttpRequestMessage>(clientBase, "getHttpRequestMessage"),
                GetFieldValue<IGetHttpRequestMessage>(clientClone, "getHttpRequestMessage")));

            Assert.AreEqual(clientBase.Name, clientClone.Name);
            Assert.AreEqual(clientBase.ThrowExceptionOnFailure, clientClone.ThrowExceptionOnFailure);

            //Note the header reference is getting copied across. This might actually be problematic if the collection is not immutable
            Assert.IsTrue(ReferenceEquals(clientBase.DefaultRequestHeaders, clientClone.DefaultRequestHeaders));

            Assert.IsTrue(ReferenceEquals(
            GetFieldValue<CreateHttpClient>(clientBase, "createHttpClient"),
            GetFieldValue<CreateHttpClient>(clientClone, "createHttpClient")
            ));

            Assert.IsTrue(ReferenceEquals(
            GetFieldValue<ISendHttpRequestMessage>(clientBase, "sendHttpRequestMessage"),
            GetFieldValue<ISendHttpRequestMessage>(clientClone, "sendHttpRequestMessage")));
        }

        [TestMethod]
        public void TestWithCreateHttpClient()
        {
            using var clientBase = GetBaseClient();

            CreateHttpClient createHttpClient = (n) => new HttpClient();

            var clientClone = clientBase.With(createHttpClient);


            Assert.IsTrue(ReferenceEquals(clientBase.BaseUri, clientClone.BaseUri));

            Assert.IsTrue(ReferenceEquals(clientBase.SerializationAdapter, clientClone.SerializationAdapter));

            Assert.IsTrue(ReferenceEquals(
                GetFieldValue<IGetHttpRequestMessage>(clientBase, "getHttpRequestMessage"),
                GetFieldValue<IGetHttpRequestMessage>(clientClone, "getHttpRequestMessage")));

            Assert.AreEqual(clientBase.Name, clientClone.Name);
            Assert.AreEqual(clientBase.ThrowExceptionOnFailure, clientClone.ThrowExceptionOnFailure);

            //Note the header reference is getting copied across. This might actually be problematic if the collection is not immutable
            Assert.IsTrue(ReferenceEquals(clientBase.DefaultRequestHeaders, clientClone.DefaultRequestHeaders));

            Assert.IsTrue(ReferenceEquals(
            createHttpClient,
            GetFieldValue<CreateHttpClient>(clientClone, "createHttpClient")
            ));

            Assert.IsTrue(ReferenceEquals(
            GetFieldValue<ISendHttpRequestMessage>(clientBase, "sendHttpRequestMessage"),
            GetFieldValue<ISendHttpRequestMessage>(clientClone, "sendHttpRequestMessage")));
        }


        [TestMethod]
        public void TestWithSendHttpRequestMessage()
        {
            using var clientBase = GetBaseClient();

            var sendHttpRequestMessage = new Mock<ISendHttpRequestMessage>().Object;

            var clientClone = clientBase.With(sendHttpRequestMessage);

            Assert.IsTrue(ReferenceEquals(
            sendHttpRequestMessage,
            GetFieldValue<ISendHttpRequestMessage>(clientClone, "sendHttpRequestMessage")
            ));


            Assert.IsTrue(ReferenceEquals(clientBase.SerializationAdapter, clientClone.SerializationAdapter));

            Assert.IsTrue(ReferenceEquals(
                GetFieldValue<IGetHttpRequestMessage>(clientBase, "getHttpRequestMessage"),
                GetFieldValue<IGetHttpRequestMessage>(clientClone, "getHttpRequestMessage")));

            Assert.IsTrue(ReferenceEquals(
            GetFieldValue<CreateHttpClient>(clientBase, "createHttpClient"),
            GetFieldValue<CreateHttpClient>(clientClone, "createHttpClient")
            ));

            Assert.AreEqual(clientBase.Name, clientClone.Name);
            Assert.AreEqual(clientBase.ThrowExceptionOnFailure, clientClone.ThrowExceptionOnFailure);
            Assert.AreEqual(clientBase.BaseUri, clientClone.BaseUri);

            //Note the header reference is getting copied across. This might actually be problematic if the collection is not immutable
            Assert.IsTrue(ReferenceEquals(clientBase.DefaultRequestHeaders, clientClone.DefaultRequestHeaders));
        }

        private static Client GetBaseClient()
        {
            var serializationAdapterMock = new Mock<ISerializationAdapter>();
            const string name = "test";
            var headersCollectionMock = new Mock<IHeadersCollection>();
            var loggerMock = new Mock<ILogger<Client>>();
#pragma warning disable IDE0039 // Use local function
            CreateHttpClient? createHttpClient = (n) => new HttpClient();
#pragma warning restore IDE0039 // Use local function
            var sendHttpRequestMessageMock = new Mock<ISendHttpRequestMessage>();
            var getHttpRequestMessageMock = new Mock<IGetHttpRequestMessage>();
            var timeout = new TimeSpan(0, 1, 0);
            const bool throwExceptionOnFailure = true;
            var clientBase = new Client(
                            serializationAdapterMock.Object,
                            new("http://www.test.com"),
                            headersCollectionMock.Object,
                            loggerMock.Object,
                            createHttpClient,
                            sendHttpRequestMessageMock.Object,
                            getHttpRequestMessageMock.Object,
                            throwExceptionOnFailure
,
                            name);

            return clientBase;
        }

        private static T? GetFieldValue<T>(Client clientClone, string fieldName)
        {
            var fieldInfo = typeof(Client).GetField(fieldName, BindingFlags.GetField | BindingFlags.NonPublic | BindingFlags.Instance);

            return fieldInfo == null ? throw new InvalidOperationException() : (T?)fieldInfo.GetValue(clientClone);
        }
        #endregion

        #endregion

        #region Helpers

        private CreateHttpClient GetCreateHttpClient() => (n) => _mockHttpMessageHandler.ToHttpClient();


#if !NET45
        private Func<string, Lazy<HttpClient>> GetLazyCreate()
            => new((n) => new Lazy<HttpClient>(() => _mockHttpMessageHandler.ToHttpClient()));

        //TODO: Point a test at these on .NET 4.5

        private static void GetHttpClientMoq(out Mock<HttpMessageHandler> handlerMock, out HttpClient httpClient, HttpResponseMessage value)
        {
            handlerMock = new Mock<HttpMessageHandler>();

            handlerMock
            .Protected()
            .Setup<Task<HttpResponseMessage>>(
            "SendAsync",
            ItExpr.IsAny<HttpRequestMessage>(),
            ItExpr.IsAny<CancellationToken>())
            .ReturnsAsync(value)
            .Verifiable();

            httpClient = new HttpClient(handlerMock.Object);
        }

        private static bool CheckRequestMessage(HttpRequestMessage httpRequestMessage, Uri requestUri, List<KeyValuePair<string, IEnumerable<string>>> expectedHeaders, bool hasDefaultJsonContentHeader)
        {
            if (hasDefaultJsonContentHeader)
            {
                var contentTypeHeader = httpRequestMessage?.Content?.Headers.FirstOrDefault(k => k.Key == HeadersExtensions.ContentTypeHeaderName);
                if (contentTypeHeader?.Value.FirstOrDefault() != HeadersExtensions.JsonMediaType) return false;
            }

            if (expectedHeaders != null)
            {
                foreach (var expectedHeader in expectedHeaders)
                {
                    var foundKeyValuePair = httpRequestMessage?.Headers.FirstOrDefault(k => k.Key == expectedHeader.Key);

                    if (foundKeyValuePair?.Value == null) throw new InvalidOperationException("Didn't find header");

                    var foundHeaderStrings = foundKeyValuePair.Value.Value.ToList();

                    var i = 0;
                    foreach (var expectedHeaderString in expectedHeader.Value)
                    {
                        if (foundHeaderStrings[i] != expectedHeaderString)
                        {
                            return false;
                        }
                        i++;
                    }
                }
            }

            return
                httpRequestMessage?.Method == HttpMethod.Post &&
                httpRequestMessage.RequestUri == requestUri;
        }
#endif

        public static async Task AssertThrowsAsync<T>(Task task, string expectedMessage) where T : Exception
        {
            if (task == null) throw new ArgumentNullException(nameof(task));

            try
            {
                await task;
            }
            catch (Exception ex)
            {
                if (ex is T)
                {
                    Assert.AreEqual(expectedMessage, ex.Message);
                    return;
                }

                Assert.Fail($"Expection exception type: {typeof(T)} Actual type: {ex.GetType()}");
            }

            Assert.Fail($"No exception thrown");
        }

        private static HttpClient MintClient()
#if !NET45
        {
            var httpClient = _testServer.CreateClient();
            httpClient.BaseAddress = null;
            return httpClient;
        }
#else
        => new();
#endif

        private IClient GetJsonClient(AbsoluteUrl? baseUri = null)
        {
            IClient restClient;

            var defaultHeaders = HeadersExtensions.CreateHeadersCollectionWithJsonContentType();

            if (baseUri != null)
            {
                var httpClient = MintClient();
                var testClientFactory = new TestClientFactory(httpClient);
                restClient = new Client(
                    new NewtonsoftSerializationAdapter(),
                    baseUri: baseUri,
                    createHttpClient: testClientFactory.CreateClient,
                    defaultRequestHeaders: defaultHeaders);
            }
            else
            {
                restClient = new Client(
                    new NewtonsoftSerializationAdapter(),
                    baseUri: testServerBaseUri,
                    createHttpClient: _testServerHttpClientFactory.CreateClient,
                    defaultRequestHeaders: defaultHeaders);
            }

            return restClient;
        }

#if !NET45
        private static bool CheckRequestHeaders(IHeadersCollection requestHeadersCollection) =>
            requestHeadersCollection.Contains("Test") && requestHeadersCollection["Test"].First() == "Test";

        private static bool CheckResponseHeaders(IHeadersCollection responseHeadersCollection) => responseHeadersCollection.Contains("Test1") && responseHeadersCollection["Test1"].First() == "a";
#endif

        public void Dispose()
        {
            _mockHttpMessageHandler.Dispose();
            consoleLoggerFactory.Dispose();
        }

        #endregion
    }
}<|MERGE_RESOLUTION|>--- conflicted
+++ resolved
@@ -342,11 +342,7 @@
             var testDefaultKvp = new KeyValuePair<string, IEnumerable<string>>("default", new List<string> { "test", "test2" });
 
 
-<<<<<<< HEAD
             using var client = new Client(RestCountriesAllUri, createHttpClient: createHttpClient, defaultRequestHeaders: testDefaultKvp.CreateHeadersCollection());
-=======
-            using var client = new Client(baseUri: RestCountriesAllUri, createHttpClient: createHttpClient, defaultRequestHeaders: testDefaultKvp.ToHeadersCollection());
->>>>>>> afeec829
 
 
             //Act
