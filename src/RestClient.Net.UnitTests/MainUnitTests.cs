
using ApiExamples.Model;
using Microsoft.VisualStudio.TestTools.UnitTesting;
using Moq;
using Newtonsoft.Json;
using RestClient.Net;
using RestClient.Net.Samples.Model;
using RestClient.Net.UnitTests.Model;
using RestClientApiSamples;
using RestClient.Net.Abstractions;
using System;
using System.Collections.Generic;
using System.Linq;
using System.Net;
using System.Net.Http;
using System.Threading;
using System.Threading.Tasks;
using Xml2CSharp;
using jsonperson = ApiExamples.Model.JsonModel.Person;
using RichardSzalay.MockHttp;
using System.IO;
using Microsoft.Extensions.Logging;
using RestClient.Net.Abstractions.Extensions;
using System.Reflection;
using System.Text;
using System.Collections.Immutable;
using System.Collections;

#if NETCOREAPP3_1
using Microsoft.AspNetCore.Hosting;
using Microsoft.AspNetCore.TestHost;
using ApiExamples;
#endif

#if NET45
using Microsoft.Extensions.Logging.Abstractions;
#else
using Moq.Protected;
#endif

#pragma warning disable CA1810 // Initialize reference type static fields inline
#pragma warning disable CA1506 // Initialize reference type static fields inline

namespace RestClient.Net.UnitTests
{
    [TestClass]
    public class MainUnitTests
    {
        #region Fields
        private static Uri testServerBaseUri;
        private static readonly IHeadersCollection DefaultJsonContentHeaderCollection = HeadersExtensions.SetJsonContentTypeHeader();
        private static readonly ILoggerFactory consoleLoggerFactory =
#if NET45
        consoleLoggerFactory = NullLoggerFactory.Instance;
#else
        LoggerFactory.Create(builder => _ = builder.AddConsole().SetMinimumLevel(LogLevel.Trace));
#endif

        private const string StandardContentTypeToString = "application/json; charset=utf-8";
        private const string GoogleUrlString = "https://www.google.com";
        private const string RestCountriesAllUriString = "https://restcountries.eu/rest/v2/";
        private const string RestCountriesAustraliaUriString = "https://restcountries.eu/rest/v2/name/australia/";
        private const string JsonPlaceholderBaseUriString = "https://jsonplaceholder.typicode.com";
        private const string JsonPlaceholderFirstPostSlug = "/posts/1";
        private const string JsonPlaceholderPostsSlug = "/posts";
        private readonly Uri RestCountriesAllUri = new(RestCountriesAllUriString);
        private readonly Uri RestCountriesAustraliaUri = new(RestCountriesAustraliaUriString);
        private readonly Uri JsonPlaceholderBaseUri = new(JsonPlaceholderBaseUriString);
        private const string TransferEncodingHeaderName = "Transfer-Encoding";
        private const string SetCookieHeaderName = "Set-Cookie";
        private const string CacheControlHeaderName = "Cache-Control";
        private const string XRatelimitLimitHeaderName = "X-Ratelimit-Limit";

        private static readonly UserPost _userRequestBody = new() { title = "foo", userId = 10, body = "testbody" };

        private static readonly string _userRequestBodyJson = "{\r\n" +
                $"  \"userId\": {_userRequestBody.userId},\r\n" +
                "  \"id\": 0,\r\n" +
                "  \"title\": \"foo\",\r\n" +
                "  \"body\": \"testbody\"\r\n" +
                "}";

        private readonly Dictionary<string, string> RestCountriesAllHeaders = new()
        {
            { "Date", "Wed, 17 Jun 2020 22:51:03 GMT" },
            { TransferEncodingHeaderName, "chunked" },
            { "Connection", "keep-alive" },
            { "Set-Cookie", "__cfduid=dde664b010195275c339e4b049626e6261592434261; expires=Fri, 17-Jul-20 22:51:03 GMT; path=/; domain=.restcountries.eu; HttpOnly; SameSite=Lax" },
            { "Access-Control-Allow-Origin", "*" },
            { "Access-Control-Allow-Methods", "GET" },
            { "Access-Control-Allow-Headers", "Accept, X-Requested-With" },
            { CacheControlHeaderName, "public, max-age=86400" },
            { "CF-Cache-Status", "DYNAMIC" },
            { "cf-request-id", "0366139e2100001258170ec200000001" },
            { "Expect-CT", "max-age=604800, report-uri=\"https://report-uri.cloudflare.com/cdn-cgi/beacon/expect-ct\"" },
            { "Server", "cloudflare" },
            { "CF-RAY", "5a50554368bf1258-HKG" },
        };

        private readonly Dictionary<string, string> JsonPlaceholderDeleteHeaders = new()
        {
            { "Date", "Thu, 18 Jun 2020 09:17:40 GMT" },
            { "Connection", "keep-alive" },
            { SetCookieHeaderName, "__cfduid=d4048d349d1b9a8c70f8eb26dbf91e9a91592471851; expires=Sat, 18-Jul-20 09:17:36 GMT; path=/; domain=.typicode.com; HttpOnly; SameSite=Lax" },
            { "X-Powered-By", "Express" },
            { "Vary", "Origin, Accept-Encoding" },
            { "Access-Control-Allow-Credentials", "true" },
            { CacheControlHeaderName, "no-cache" },
            { "Pragma", "no-cache" },
            { "Expires", "1" },
            { "X-Content-Type-Options", "nosniff" },
            { "Etag", "W/\"2-vyGp6PvFo4RvsFtPoIWeCReyIC1\"" },
            { "Via", "1.1 vegur" },
            { "CF-Cache-Status", "DYNAMIC" },
            { "cf-request-id", "0368513dc10000ed3f0020a200000001" },
            { "Expect-CT", "max-age=604800, report-uri=\"https://report-uri.cloudflare.com/cdn-cgi/beacon/expect-ct\"" },
            { "Server", "cloudflare" },
            { "CF-RAY", "5a52eb0f9d0bed3f-SJC" },
        };

        private readonly Dictionary<string, string> JsonPlaceholderPostHeaders = new()
        {
            { "Date", "Thu, 18 Jun 2020 09:17:40 GMT" },
            { "Connection", "keep-alive" },
            { SetCookieHeaderName, "__cfduid=d4048d349d1b9a8c70f8eb26dbf91e9a91592471851; expires=Sat, 18-Jul-20 09:17:36 GMT; path=/; domain=.typicode.com; HttpOnly; SameSite=Lax" },
            { "X-Powered-By", "Express" },
            { XRatelimitLimitHeaderName, "10000" },
            { "X-Ratelimit-Remaining", "9990" },
            { "X-Ratelimit-Reset", "1592699847" },
            { "Vary", "Origin, Accept-Encoding" },
            { "Access-Control-Allow-Credentials", "true" },
            { CacheControlHeaderName, "no-cache" },
            { "Pragma", "no-cache" },
            { "Expires", "1" },
            { "Location", "http://jsonplaceholder.typicode.com/posts/101" },
            { "X-Content-Type-Options", "nosniff" },
            { "Etag", "W/\"2-vyGp6PvFo4RvsFtPoIWeCReyIC1\"" },
            { "Via", "1.1 vegur" },
            { "CF-Cache-Status", "DYNAMIC" },
            { "cf-request-id", "0368513dc10000ed3f0020a200000002" },
            { "Expect-CT", "max-age=604800, report-uri=\"https://report-uri.cloudflare.com/cdn-cgi/beacon/expect-ct\"" },
            { "Server", "cloudflare" },
            { "CF-RAY", "5a52eb0f9d0bed3f-SJC" },
        };

        private readonly Dictionary<string, string> GoogleHeadHeaders = new()
        {
            { "P3P", "CP=\"This is not a P3P policy! See g.co/p3phelp for more info.\"" },
            { "Date", "Sun, 21 Jun 2020 02:38:45 GMT" },
            { SetCookieHeaderName, "1P_JAR=2020-06-21-02; expires=Tue, 21-Jul-2020 02:38:45 GMT; path=/; domain=.google.com; Secure" },
            //TODO: there should be two lines of cookie here but mock http doesn't seem to allow for this...
            { "Server", "gws" },
            { "X-XSS-Protection", "0" },
            { "X-Frame-Options", "SAMEORIGIN" },
            { "Transfer-Encoding", "SAMEORIGIN" },
            { "Expires", "Sun, 21 Jun 2020 02:38:45 GMT" },
            { CacheControlHeaderName, "private" },
        };


        //For realises - with factory
        //private static readonly CreateHttpClient _createHttpClient = (n) => new HttpClient();
        //For realsies - no factory
        //private CreateHttpClient _createHttpClient = null;

        //Mock the httpclient
        private static readonly MockHttpMessageHandler _mockHttpMessageHandler = new();
        private static readonly CreateHttpClient _createHttpClient = (n) => _mockHttpMessageHandler.ToHttpClient();
        private static readonly TestClientFactory _testServerHttpClientFactory;
        private static Mock<ILogger<Client>> _logger = new();

#if NETCOREAPP3_1
        private readonly Func<string, Lazy<HttpClient>> _createLazyHttpClientFunc = (n) =>
        {
            var client = _createHttpClient(n);
            return new Lazy<HttpClient>(() => client);
        };

        public const string LocalBaseUriString = "http://localhost";
        private static readonly TestServer _testServer;
#else
        public const string LocalBaseUriString = "https://localhost:44337";
#endif


        #endregion

        #region Setup
        [TestInitialize]
        public void Initialize()
        {
            _logger = new Mock<ILogger<Client>>();


            _mockHttpMessageHandler.When(RestCountriesAustraliaUriString)
            .Respond(HeadersExtensions.JsonMediaType, File.ReadAllText("JSON/Australia.json"));

            _mockHttpMessageHandler.When(HttpMethod.Delete, JsonPlaceholderBaseUriString + JsonPlaceholderFirstPostSlug).
            //TODO: The curly braces make all the difference here. However, the lack of curly braces should be handled.
            Respond(
                JsonPlaceholderDeleteHeaders,
                HeadersExtensions.JsonMediaType,
                "{}"
                );

            _mockHttpMessageHandler.
                When(HttpMethod.Post, JsonPlaceholderBaseUriString + JsonPlaceholderPostsSlug).
                With(request => request.Content.Headers.ContentType == null).
                Respond(
                HttpStatusCode.Created,
                JsonPlaceholderPostHeaders,
                null,
                //This is the JSON that gets returned when the content type is empty
                "{\r\n" +
                "  \"id\": 101\r\n" +
                "}"
                );

#if NETCOREAPP3_1
            _mockHttpMessageHandler.When(HttpMethod.Patch, JsonPlaceholderBaseUriString + JsonPlaceholderFirstPostSlug).
            Respond(
                HttpStatusCode.OK,
                JsonPlaceholderPostHeaders,
                HeadersExtensions.JsonMediaType,
                _userRequestBodyJson
                );
#endif

            _mockHttpMessageHandler.
                When(HttpMethod.Post, JsonPlaceholderBaseUriString + JsonPlaceholderPostsSlug).
                With(request => request.Content.Headers.ContentType.MediaType == HeadersExtensions.JsonMediaType).
                Respond(
                HttpStatusCode.OK,
                JsonPlaceholderPostHeaders,
                HeadersExtensions.JsonMediaType,
                _userRequestBodyJson
                );

            _mockHttpMessageHandler.
            When(HttpMethod.Put, JsonPlaceholderBaseUriString + JsonPlaceholderFirstPostSlug).
            With(request => request.Content.Headers.ContentType.MediaType == HeadersExtensions.JsonMediaType).
            Respond(
            HttpStatusCode.OK,
            JsonPlaceholderPostHeaders,
            HeadersExtensions.JsonMediaType,
            _userRequestBodyJson
            );

            _mockHttpMessageHandler.
            When(HttpMethod.Head, GoogleUrlString).
            Respond(
            HttpStatusCode.OK,
            GoogleHeadHeaders,
            null,
            ""
            //TODO: Allow for null
            //default(string)
            );

            //Return all rest countries with a status code of 200
            _mockHttpMessageHandler.When(RestCountriesAllUriString)
                    .Respond(
                RestCountriesAllHeaders,
                HeadersExtensions.JsonMediaType,
                File.ReadAllText("JSON/RestCountries.json"));
        }
        #endregion

        #region Public Static Methods
        public static TestClientFactory GetTestClientFactory()
        {
            var testClient = MintClient();
            return new TestClientFactory(testClient);
        }


#pragma warning disable CS8618 // Non-nullable field must contain a non-null value when exiting constructor. Consider declaring as nullable.
        static MainUnitTests()
#pragma warning restore CS8618 // Non-nullable field must contain a non-null value when exiting constructor. Consider declaring as nullable.
        {
#if NETCOREAPP3_1
            if (_testServer == null)
            {
                var hostBuilder = new WebHostBuilder();
                hostBuilder.UseStartup<Startup>();
                _testServer = new TestServer(hostBuilder);
            }
#endif

#pragma warning disable IDE0021 // Use expression body for constructors
            _testServerHttpClientFactory = GetTestClientFactory();
#pragma warning restore IDE0021 // Use expression body for constructors
        }
        #endregion

        #region Tests

        #region External Api Tests
        [TestMethod]
        public async Task TestHead()
        {
            var baseUri = new Uri(GoogleUrlString);
            using var client = new Client(
                serializationAdapter: new NewtonsoftSerializationAdapter(),
                createHttpClient: _createHttpClient
                );

            var response = await client.SendAsync<string, object>(new Request<object>(
                baseUri,
                null,
                NullHeadersCollection.Instance,
                HttpRequestMethod.Custom,
                "HEAD",
                default));

            Assert.AreEqual(GoogleHeadHeaders[CacheControlHeaderName], response.Headers[CacheControlHeaderName].Single());
        }

#if !NET45


        /// <summary>
        /// TODO: fix this for the real scenario. It fails when actually contacting the server
        /// </summary>
        /// <returns></returns>
        [TestMethod]
        public async Task TestResendHeaders()
        {
            var headers = new HeadersCollection(new Dictionary<string, IEnumerable<string>>());

            using var client = new Client(baseUri: RestCountriesAllUri, createHttpClient: _createHttpClient);

            var parameters = new object();

            _ = await client.PostAsync<List<RestCountry>, object>(parameters, null, headers);
            _ = await client.PostAsync<List<RestCountry>, object>(parameters, null, headers);
        }

        /// <summary>
        /// This method tests to make sure that all headers end up in the correct location on the request, and making a call twice doesn't confuse the client
        /// </summary>
        [TestMethod]
        public async Task TestCallHeadersMergeWithDefaultHeaders()
        {
            //Arrange

            using var value = new HttpResponseMessage()
            {
                StatusCode = HttpStatusCode.OK,
                Content = new StringContent(JsonConvert.SerializeObject(new List<RestCountry>())),
            };

#pragma warning disable CA2000 // Dispose objects before losing scope
            GetHttpClientMoq(out var handlerMock, out var httpClient, value);
#pragma warning restore CA2000 // Dispose objects before losing scope
            HttpClient createHttpClient(string name) => httpClient;

            var testKvp = new KeyValuePair<string, IEnumerable<string>>("test", new List<string> { "test", "test2" });
            var testDefaultKvp = new KeyValuePair<string, IEnumerable<string>>("default", new List<string> { "test", "test2" });


            using var client = new Client(baseUri: RestCountriesAllUri, createHttpClient: createHttpClient, defaultRequestHeaders: testDefaultKvp.CreateHeadersCollection());


            //Act
            _ = await client.PostAsync<List<RestCountry>, object>(new object(), null, testKvp.CreateHeadersCollection());

            //Make sure we can call it twice
            _ = await client.PostAsync<List<RestCountry>, object>(new object(), null, testKvp.CreateHeadersCollection());

            var expectedHeaders = new List<KeyValuePair<string, IEnumerable<string>>>
            {
                testKvp,
                testDefaultKvp
            };

            //Assert
            handlerMock.Protected()
                .Verify(
                "SendAsync",
                Times.Exactly(2),
                ItExpr.Is<HttpRequestMessage>(h => CheckRequestMessage(h, RestCountriesAllUri, expectedHeaders, true)),
                ItExpr.IsAny<CancellationToken>()
                );
        }

        [TestMethod]
        public async Task TestGetDefaultSerializationRestCountries()
        {
            using var client = new Client(baseUri: RestCountriesAllUri, createHttpClient: _createHttpClient);
            List<RestCountry> countries = await client.GetAsync<List<RestCountry>>();
            Assert.IsNotNull(countries);
            Assert.IsTrue(countries.Count > 0);
        }

        [TestMethod]
        public async Task TestGetDefaultSerializationRestCountriesAsJson()
        {
            using var client = new Client(
                baseUri: RestCountriesAustraliaUri,
                createHttpClient: _createHttpClient);
            var json = await client.GetAsync<string>();

            var country = JsonConvert.DeserializeObject<List<RestCountry>>(json).First();
            Assert.AreEqual("Australia", country.name);
        }
#endif

        [TestMethod]
        public async Task TestBadRequestThrowsHttpStatusCodeException()
        {
            using var mockHttp = new MockHttpMessageHandler();

            const HttpStatusCode statusCode = HttpStatusCode.BadRequest;

            //In this case, return an error object
            _ = mockHttp.When(RestCountriesAllUriString)
                    .Respond(statusCode, HeadersExtensions.JsonMediaType, JsonConvert.SerializeObject(new Error { Message = "Test", ErrorCode = 100 }));

            var httpClient = mockHttp.ToHttpClient();

            using var factory = new SingletonHttpClientFactory(httpClient);

            using var client = new Client(new NewtonsoftSerializationAdapter(), createHttpClient: factory.CreateClient, baseUri: RestCountriesAllUri, logger: _logger.Object);

            await AssertThrowsAsync<HttpStatusException>(client.GetAsync<List<RestCountry>>(), Messages.GetErrorMessageNonSuccess((int)statusCode, RestCountriesAllUri));
        }

        [TestMethod]
        public void TestFactoryDisposeTwice()
        {
            using var httpClient = new HttpClient();
            var factory = new SingletonHttpClientFactory(httpClient);
            factory.Dispose();
            factory.Dispose();

            var factory2 = new DefaultHttpClientFactory();
            factory2.Dispose();
            factory2.Dispose();
        }

        [TestMethod]
        public async Task TestBadRequestCanDeserializeErrorMessage()
        {
            var adapter = new NewtonsoftSerializationAdapter();

            using var mockHttp = new MockHttpMessageHandler();

            const HttpStatusCode statusCode = HttpStatusCode.BadRequest;

            var expectedError = new Error { Message = "Test", ErrorCode = 100 };

            _ = mockHttp.When(RestCountriesAllUriString)
                    .Respond(statusCode, HeadersExtensions.JsonMediaType, JsonConvert.SerializeObject(expectedError));

            var httpClient = mockHttp.ToHttpClient();

            using var factory = new SingletonHttpClientFactory(httpClient);

            using var client = new Client(adapter, createHttpClient: factory.CreateClient, baseUri: RestCountriesAllUri, logger: _logger.Object, throwExceptionOnFailure: false);

            var response = await client.GetAsync<List<RestCountry>>();

            var error = client.SerializationAdapter.Deserialize<Error>(response.GetResponseData(), response.Headers);

            Assert.AreEqual(expectedError.Message, error.Message);
        }

        [TestMethod]
        public async Task TestGetRestCountries()
        {
            using var client = new Client(new NewtonsoftSerializationAdapter(),
                baseUri: RestCountriesAllUri,
                createHttpClient: _createHttpClient,
                logger: _logger.Object);

            var response = await client.GetAsync<List<RestCountry>>();
            Assert.IsNotNull(response);
            Assert.IsTrue(response?.Body?.Count > 0);

#if !NET45
            _logger.VerifyLog((state, t) => state.CheckValue("{OriginalFormat}", Messages.InfoSendReturnedNoException), LogLevel.Information, 1);

            _logger.VerifyLog((state, t) =>
            state.CheckValue<IRequest>("request", (a) => a.Uri == RestCountriesAllUri && a.HttpRequestMethod == HttpRequestMethod.Get) &&
            state.CheckValue("{OriginalFormat}", Messages.InfoAttemptingToSend)
            , LogLevel.Trace, 1);

            _logger.VerifyLog((state, t) =>
            state.CheckValue("{OriginalFormat}", Messages.TraceResponseProcessed) &&
            state.CheckValue<Response>("response", (a) => a.RequestUri == RestCountriesAllUri && a.StatusCode == 200)
            , LogLevel.Trace, 1);
#endif

            var httpResponseMessageResponse = response;

            Assert.AreEqual(StandardContentTypeToString, httpResponseMessageResponse?.Headers["Content-Type"].First());

            Assert.AreEqual(RestCountriesAllHeaders[TransferEncodingHeaderName], response?.Headers[TransferEncodingHeaderName].First());
        }

        /// <summary>
        /// TODO: fix this for the real scenario. It fails when actually contacting the server
        /// </summary>
        [TestMethod]
        public async Task TestDelete()
        {
            using var client = new Client(new NewtonsoftSerializationAdapter(),
                baseUri: JsonPlaceholderBaseUri,
                logger: _logger.Object,
                createHttpClient: _createHttpClient
                );
            var response = await client.DeleteAsync(JsonPlaceholderFirstPostSlug);

#if !NET45
            _logger.VerifyLog((state, t) =>
            state.CheckValue("{OriginalFormat}", Messages.TraceBeginSend) &&
            state.CheckValue<IRequest>("request", (r) => r.HttpRequestMethod == HttpRequestMethod.Delete)
            , LogLevel.Trace, 1);

            _logger.VerifyLog((state, t) =>
            state.CheckValue("{OriginalFormat}", Messages.TraceResponseProcessed) &&
            state.CheckValue<Response>("response", (r) => r.StatusCode == (int)HttpStatusCode.OK)
            , LogLevel.Trace, 1);
#endif

            //This doesn't work when actually contacting the server...
            Assert.AreEqual(JsonPlaceholderDeleteHeaders[SetCookieHeaderName], response.Headers[SetCookieHeaderName].First());
        }

        [TestMethod]
        public async Task TestGetRestCountriesAsJson()
        {
            using var client = new Client(
                new NewtonsoftSerializationAdapter(),
                RestCountriesAustraliaUri,
                createHttpClient: _createHttpClient,
                name: null);

<<<<<<< HEAD
            var json = await client.GetAsync<string>();
            var country = JsonConvert.DeserializeObject<List<RestCountry>>(json).FirstOrDefault();
=======
            var json = await client.GetAsync<string>().ConfigureAwait(false);
            var country = JsonConvert.DeserializeObject<List<RestCountry>>(json).First();
>>>>>>> 6c5dfc38
            Assert.AreEqual("Australia", country.name);
        }

        [TestMethod]
        public async Task TestGetRestCountriesNoBaseUri()
        {
            using var client = new Client(new NewtonsoftSerializationAdapter(), createHttpClient: _createHttpClient);
<<<<<<< HEAD
            List<RestCountry> countries = await client.GetAsync<List<RestCountry>>(RestCountriesAustraliaUri);
            var country = countries.FirstOrDefault();
=======
            List<RestCountry> countries = await client.GetAsync<List<RestCountry>>(RestCountriesAustraliaUri).ConfigureAwait(false);
            var country = countries.First();
>>>>>>> 6c5dfc38
            Assert.AreEqual("Australia", country.name);
        }

        [TestMethod]
        public async Task TestPostUserWithCancellation()
        {
            try
            {
                using var client = new Client(new NewtonsoftSerializationAdapter(), baseUri: JsonPlaceholderBaseUri);

                using var tokenSource = new CancellationTokenSource();
                var token = tokenSource.Token;

                var task = client.PostAsync<UserPost, UserPost>(new UserPost { title = "Moops" }, new Uri("/posts", UriKind.Relative), cancellationToken: token);

                tokenSource.Cancel();

                _ = await task;
            }
            catch (TaskCanceledException)
            {

                //Success
                return;
            }
            catch (Exception)
            {
                Assert.Fail("The operation threw an exception that was not an TaskCanceledException");
            }

            Assert.Fail("The operation completed successfully");
        }

        //TODO: This looks like a dodgy test that is making an actually http call
        [TestMethod]
        public async Task TestPostUserTimeout()
        {
            try
            {
                using var client = new Client(
                    new NewtonsoftSerializationAdapter(),
                    baseUri: JsonPlaceholderBaseUri,
                    timeout: new TimeSpan(0, 0, 0, 0, 1),
                    logger: _logger.Object);

                _ = await client.PostAsync<UserPost, UserPost>(new UserPost { title = "Moops" }, new Uri("/posts", UriKind.Relative));
            }
            catch (TaskCanceledException)
            {
#if !NET45
                _logger.VerifyLog<Client, TaskCanceledException>((state, t)
                    => state.CheckValue("{OriginalFormat}", Messages.ErrorTaskCancelled), LogLevel.Error, 1);
#endif

                //Success
                return;
            }
            catch (Exception)
            {
                Assert.Fail("The operation threw an exception that was not an TaskCanceledException");
            }

            Assert.Fail("The operation completed successfully");

            //TODO: Verify the log
        }

        [TestMethod]
#if NETCOREAPP3_1
        //TODO: seems like this can't be mocked on .NET Framework?
        [DataRow(HttpRequestMethod.Patch)]
#endif
        [DataRow(HttpRequestMethod.Post)]
        [DataRow(HttpRequestMethod.Put)]
        public async Task TestUpdate(HttpRequestMethod httpRequestMethod)
        {
            using var client = new Client(
                new NewtonsoftSerializationAdapter(),
                baseUri: JsonPlaceholderBaseUri,
                createHttpClient: _createHttpClient,
                logger: _logger.Object,
                defaultRequestHeaders: HeadersExtensions.SetJsonContentTypeHeader());
            var responseUserPost = httpRequestMethod switch
            {
                HttpRequestMethod.Patch => await client.PatchAsync<UserPost, UserPost>(_userRequestBody, new Uri("/posts/1", UriKind.Relative)),
                //TODO: Shouldn't expectedStatusCode = HttpStatusCode.Created
                HttpRequestMethod.Post => await client.PostAsync<UserPost, UserPost>(_userRequestBody, "/posts"),
                HttpRequestMethod.Put => await client.PutAsync<UserPost, UserPost>(_userRequestBody, new Uri("/posts/1", UriKind.Relative)),
                HttpRequestMethod.Get => throw new NotImplementedException(),
                HttpRequestMethod.Delete => throw new NotImplementedException(),
                HttpRequestMethod.Custom => throw new NotImplementedException(),
                _ => throw new NotImplementedException(),
            };
            Assert.AreEqual(_userRequestBody.userId, responseUserPost.Body?.userId);
            Assert.AreEqual(_userRequestBody.title, responseUserPost.Body?.title);

#if !NET45
            var expectedStatusCode = HttpStatusCode.OK;

            _logger.VerifyLog((state, t) =>
             state.CheckValue("{OriginalFormat}", Messages.TraceBeginSend) &&
             state.CheckValue<IRequest>("request", (r) => r.HttpRequestMethod == httpRequestMethod)
             , LogLevel.Trace, 1);

            _logger.VerifyLog((state, t) =>
            state.CheckValue("{OriginalFormat}", Messages.TraceResponseProcessed) &&
            state.CheckValue("response", (Func<Response, bool>)((r) => r.StatusCode == (int)expectedStatusCode))
            , LogLevel.Trace, 1);
#endif
        }

        [TestMethod]
        public async Task TestConsoleLogging()
        {
            //var logger = new ConsoleLogger();
            using var client = new Client(
                new NewtonsoftSerializationAdapter(),
                baseUri: JsonPlaceholderBaseUri,
                createHttpClient: _createHttpClient,
                logger: consoleLoggerFactory.CreateLogger<Client>());
            var response = await client.PostAsync<PostUserResponse, UserPost>(_userRequestBody, JsonPlaceholderPostsSlug);
            Assert.AreEqual(JsonPlaceholderPostHeaders[CacheControlHeaderName], response.Headers[CacheControlHeaderName].Single());
            Assert.AreEqual(JsonPlaceholderPostHeaders[CacheControlHeaderName], response.Headers[CacheControlHeaderName].Single());
            //JSON placeholder seems to return 101 no matter what Id is passed in...
            Assert.AreEqual(101, response.Body?.Id);
            Assert.AreEqual(201, response.StatusCode);
        }

        [TestMethod]
        public async Task TestGetWithXmlSerialization()
        {
            using var client = new Client(new XmlSerializationAdapter(), baseUri: new Uri("http://www.geoplugin.net/xml.gp"));
            var geoPlugin = await client.GetAsync<GeoPlugin>();
            Assert.IsNotNull(geoPlugin);
        }
        #endregion

        #region Local Protobuf

        //TODO: Danger. This method was pointing to the physical local port. Why was this method passing the tests?
        [TestMethod]
        public async Task TestProtobufPostLocal()
        {
            var requestPerson = new Person
            {
                FirstName = "Bob",
                Surname = "Smith",
                BillingAddress = new Address { Street = "Test St" }
            };

            using var client = new Client(new NewtonsoftSerializationAdapter(), createHttpClient: _testServerHttpClientFactory.CreateClient);
            var responsePerson = await client.PostAsync<Person, Person>(requestPerson, new Uri($"{LocalBaseUriString}/person"));
            Assert.AreEqual(requestPerson.BillingAddress.Street, responsePerson.Body?.BillingAddress.Street);
        }

        [TestMethod]
        public async Task TestProtobufPutWithHeaderLocal()
        {
            var requestPerson = new Person
            {
                FirstName = "Bob",
                Surname = "Smith",
                BillingAddress = new Address { Street = "Test St" }
            };

            const string personKey = "123";

            using var client = new Client(
                new ProtobufSerializationAdapter(),
                createHttpClient: _testServerHttpClientFactory.CreateClient,
                defaultRequestHeaders: "PersonKey".CreateHeadersCollection(personKey));

            Person responsePerson = await client.PutAsync<Person, Person>(requestPerson, new Uri($"{LocalBaseUriString}/person"));
            Assert.AreEqual(requestPerson.BillingAddress.Street, responsePerson.BillingAddress.Street);
            Assert.AreEqual(personKey, responsePerson.PersonKey);
        }
        #endregion

        #region Local Headers
        [TestMethod]
        [DataRow(true)]
        [DataRow(false)]
        public async Task TestHeadersLocalGet(bool useDefault)
        {
            using var client = new Client(
                new NewtonsoftSerializationAdapter(),
                baseUri: testServerBaseUri,
                createHttpClient: _testServerHttpClientFactory.CreateClient,
                defaultRequestHeaders: useDefault ?
                DefaultJsonContentHeaderCollection.CreateOrSetHeaderValue("Test", "Test")
                : DefaultJsonContentHeaderCollection
                );

            Person responsePerson = await client.GetAsync<Person>(new Uri(
                "headers",
                UriKind.Relative),
                "Test".CreateHeadersCollection("Test")
                );

            Assert.IsNotNull(responsePerson);
        }

        [TestMethod]
        public async Task TestHeadersResponseLocalGet()
        {
            using var client = new Client(
                new NewtonsoftSerializationAdapter(),
                baseUri: testServerBaseUri,
                createHttpClient: _testServerHttpClientFactory.CreateClient,
                defaultRequestHeaders: "Test".CreateHeadersCollection("Test"));

            var response = await client.GetAsync<Person>("headers");

            Assert.IsTrue(response.Headers.Contains("Test1"));
            Assert.IsTrue(response.Headers.Contains("Test2"));
            Assert.IsFalse(response.Headers.Contains("Test3"));

            var header1 = response.Headers["Test1"].ToList();
            var header2 = response.Headers["Test2"].ToList();

            Assert.IsNotNull(header1);
            Assert.IsNotNull(header2);

            Assert.AreEqual(1, header1.Count);
            Assert.AreEqual(2, header2.Count);

            Assert.AreEqual("b", header2[1]);
        }

        [TestMethod]
        public async Task TestHeadersResponseLocalGet2()
        {
            using var client = new Client(
                new NewtonsoftSerializationAdapter(),
                baseUri: testServerBaseUri,
                createHttpClient: _testServerHttpClientFactory.CreateClient,
                defaultRequestHeaders: "Test".CreateHeadersCollection("Test"));

            var response = await client.GetAsync<Person>("headers");

            Assert.IsTrue(response.Headers.Names.ToList().Contains("Test1"));

        }

        [TestMethod]
        public void TestCanEnumerateNullHeaders()
        {
            foreach (var kvp in NullHeadersCollection.Instance)
            {
                Assert.IsNotNull(kvp);
            }

            Assert.IsFalse(NullHeadersCollection.Instance.Contains("asdasd"));

            Assert.IsTrue(!NullHeadersCollection.Instance[""].Any());

            var value = (NullKvpEnumerator<string, IEnumerable<string>>)NullHeadersCollection.Instance.GetEnumerator();

            value.Reset();

            Assert.IsNotNull(value);

            var current = value.Current;

            Assert.IsNull(current.Key);
            Assert.IsNull(current.Value);

            //For coverage
            new NullHeadersCollection().Dispose();
        }

        [TestMethod]
        [DataRow(true)]
        [DataRow(false)]
        public async Task TestHeadersTraceLocalGet(bool useDefault)
        {
            var headersCollections = HeadersExtensions.SetJsonContentTypeHeader();

            using var client = new Client(
                new NewtonsoftSerializationAdapter(),
                testServerBaseUri,
                logger: _logger.Object,
                createHttpClient: _testServerHttpClientFactory.CreateClient,
                name: null,
                defaultRequestHeaders: useDefault ?
                headersCollections.CreateOrSetHeaderValue("Test", "Test")
                : headersCollections

                );

            _ = await client.GetAsync<Person>(new Uri(
                "headers",
                UriKind.Relative),
                requestHeaders: "Test"
                .CreateHeadersCollection("Test"));

#if !NET45
            _logger.VerifyLog((state, t) =>
            state.CheckValue<IRequest>("request", (request) => request.Headers != null && CheckRequestHeaders(request.Headers)) &&
            state.CheckValue("{OriginalFormat}", Messages.InfoAttemptingToSend)
            , LogLevel.Trace, 1);

            _logger.VerifyLog((state, t) =>
            state.CheckValue<Response>("response", (response) => response.Headers != null && CheckResponseHeaders(response.Headers)) &&
            state.CheckValue("{OriginalFormat}", Messages.TraceResponseProcessed)
            , LogLevel.Trace, 1);
#endif
        }

        [TestMethod]
        [DataRow(true)]
        [DataRow(false)]
        public async Task TestHeadersLocalPost(bool useDefault)
        {
            var headersCollections = HeadersExtensions.SetJsonContentTypeHeader();

            using var client = new Client(
                new NewtonsoftSerializationAdapter(),
                baseUri: testServerBaseUri,
                createHttpClient: _testServerHttpClientFactory.CreateClient,
                defaultRequestHeaders: useDefault ?
                headersCollections.CreateOrSetHeaderValue("Test", "Test")
                : headersCollections
                );

            var responsePerson = await client.PostAsync<Person, Person>(
                new Person { FirstName = "Bob" },
                new Uri("headers", UriKind.Relative),
                requestHeaders: "Test".CreateHeadersCollection("Test")
                );

            Assert.IsNotNull(responsePerson);
        }

        [TestMethod]
        public async Task TestHeadersLocalIncorrectGet()
        {
            var serializationAdapter = new NewtonsoftSerializationAdapter();

            try
            {
                using var client = new Client(
                    serializationAdapter,
                    baseUri: testServerBaseUri,
                    createHttpClient: _testServerHttpClientFactory.CreateClient,
                    //The server expects the value of "Test"
                    defaultRequestHeaders: "Test".CreateHeadersCollection("Tests"));

                _ = await client.GetAsync<Person>(new Uri("headers", UriKind.Relative));
                Assert.Fail();
            }
            catch (HttpStatusException hex)
            {
                Assert.AreEqual((int)HttpStatusCode.BadRequest, hex.Response.StatusCode);
                var apiResult = serializationAdapter.Deserialize<ApiResult>(hex.Response.GetResponseData(), hex.Response.Headers);
                Assert.AreEqual(ApiMessages.HeadersControllerExceptionMessage, apiResult.Errors[0]);
                return;
            }

            Assert.Fail();
        }

        [TestMethod]
        public async Task TestHeadersLocalIncorrectPost()
        {
            var serializationAdapter = new NewtonsoftSerializationAdapter();

            try
            {
                using var client = new Client(
                    serializationAdapter,
                    baseUri: testServerBaseUri,
                    createHttpClient: _testServerHttpClientFactory.CreateClient,
                    //The server expects the value of "Test"
                    defaultRequestHeaders: HeadersExtensions.SetJsonContentTypeHeader().Append("Test", "Tests"));

                _ = await client.PostAsync<Person, Person>(new Person(), new Uri("headers", UriKind.Relative));
                Assert.Fail();
            }
            catch (HttpStatusException hex)
            {
                Assert.AreEqual((int)HttpStatusCode.BadRequest, hex.Response.StatusCode);
                var apiResult = serializationAdapter.Deserialize<ApiResult>(hex.Response.GetResponseData(), hex.Response.Headers);
                Assert.AreEqual(ApiMessages.HeadersControllerExceptionMessage, apiResult.Errors[0]);
                return;
            }

            Assert.Fail();
        }

        [TestMethod]
        [DataRow(true)]
        [DataRow(false)]
        public async Task TestHeadersLocalPut(bool useDefault)
        {
            using var client = new Client(
                new NewtonsoftSerializationAdapter(),
                baseUri: testServerBaseUri,
                createHttpClient: _testServerHttpClientFactory.CreateClient,
                defaultRequestHeaders: useDefault ?
                DefaultJsonContentHeaderCollection.CreateOrSetHeaderValue("Test", "Test")
                : DefaultJsonContentHeaderCollection
                );

            var responsePerson = await client.PutAsync<Person, Person>(
                new Person { FirstName = "Bob" },
                new Uri("headers", UriKind.Relative),
                requestHeaders: "Test".CreateHeadersCollection("Test")
                );

            Assert.IsNotNull(responsePerson);
        }

        [TestMethod]
        public async Task TestHeadersLocalPutStringOverload()
        {
            using var client = new Client(
                new NewtonsoftSerializationAdapter(),
                baseUri: testServerBaseUri,
                createHttpClient: _testServerHttpClientFactory.CreateClient,
                defaultRequestHeaders: HeadersExtensions.SetJsonContentTypeHeader().Append("Test", "Test"));

            var responsePerson = await client.PutAsync<Person, Person>(new Person { FirstName = "Bob" }, "headers");
            Assert.IsNotNull(responsePerson);
        }

        [TestMethod]
        public void TestHeadersToString()
        {
            var asdasd = "asd".CreateHeadersCollection("321");
            var afasds = asdasd.ToString();
            Assert.AreEqual("asd: 321\r\n", afasds);
        }



        [TestMethod]
        public void TestHeaders()
        {
            var count = 0;
            var enumerable = (IEnumerable)"asd".CreateHeadersCollection("321");
            var enumerator = enumerable.GetEnumerator();
            while (enumerator.MoveNext())
            {
                Assert.IsNotNull(enumerator.Current);
                count++;
            }
            Assert.AreEqual(1, count);

            enumerator = ((IEnumerable)NullHeadersCollection.Instance).GetEnumerator();
            var current = enumerator.Current;
            Assert.IsNotNull(current);
            while (enumerator.MoveNext())
            {
            }
        }

        [TestMethod]
        public void TestAppendHeaders()
        {
            var headers = "asd".CreateHeadersCollection("123");
            const string expectedValue = "321";
            var headers2 = "asd".CreateHeadersCollection(expectedValue);
            var headers3 = headers.Append(headers2);
            Assert.AreEqual(expectedValue, headers3.First().Value.First());
        }

        [TestMethod]
        public void TestAppendHeaders2()
        {
            var headers = "asd".CreateHeadersCollection("123");
            var headers2 = headers.Append(null);
            Assert.AreEqual(1, headers2.Count());
        }

        [TestMethod]
        public async Task TestHeadersLocalIncorrectPut()
        {
            var serializationAdapter = new NewtonsoftSerializationAdapter();

            try
            {
                using var client = new Client(
                    new NewtonsoftSerializationAdapter(),
                    baseUri: testServerBaseUri,
                    createHttpClient: _testServerHttpClientFactory.CreateClient,
                    //The server expects the value of "Test"
                    defaultRequestHeaders: HeadersExtensions.SetJsonContentTypeHeader().Append("Test", "Tests"));

                _ = await client.PutAsync<Person, Person>(new Person(), new Uri("headers", UriKind.Relative));
                Assert.Fail();
            }
            catch (HttpStatusException hex)
            {
                Assert.AreEqual((int)HttpStatusCode.BadRequest, hex.Response.StatusCode);
                var apiResult = serializationAdapter.Deserialize<ApiResult>(hex.Response.GetResponseData(), hex.Response.Headers);
                Assert.AreEqual(ApiMessages.HeadersControllerExceptionMessage, apiResult.Errors[0]);
                return;
            }

            Assert.Fail();
        }

        [TestMethod]
        public async Task TestGetWitStringResource()
        {

            using var client = new Client(
                new NewtonsoftSerializationAdapter(),
                baseUri: testServerBaseUri,
                createHttpClient: _testServerHttpClientFactory.CreateClient,
                //The server expects the value of "Test"
                defaultRequestHeaders: HeadersExtensions.SetJsonContentTypeHeader());

            _ = await client.GetAsync<List<Person>>("JsonPerson/People");

        }

        [TestMethod]
        [DataRow(true)]
        [DataRow(false)]
        public async Task TestHeadersLocalPatch(bool useDefault)
        {
            using var client = new Client(
                new NewtonsoftSerializationAdapter(),
                baseUri: testServerBaseUri,
                createHttpClient: _testServerHttpClientFactory.CreateClient,
                defaultRequestHeaders: useDefault ?
                DefaultJsonContentHeaderCollection.CreateOrSetHeaderValue("Test", "Test")
                : DefaultJsonContentHeaderCollection);

            var responsePerson = await client.PatchAsync<Person, Person>(
                new Person { FirstName = "Bob" },
                new Uri("headers", UriKind.Relative),
                requestHeaders: "Test".CreateHeadersCollection("Test")
                );

            Assert.IsNotNull(responsePerson);
        }

        [TestMethod]
        public async Task TestHeadersLocalIncorrectPatch()
        {
            var serializationAdapter = new NewtonsoftSerializationAdapter();

            try
            {
                using var client = new Client(
                    new NewtonsoftSerializationAdapter(),
                    baseUri: testServerBaseUri,
                    createHttpClient: _testServerHttpClientFactory.CreateClient,
                    defaultRequestHeaders: HeadersExtensions.SetJsonContentTypeHeader().Append("Test", "Tests"));

                _ = await client.PatchAsync<Person, Person>(new Person(), new Uri("headers", UriKind.Relative));
                Assert.Fail();
            }
            catch (HttpStatusException hex)
            {
                Assert.AreEqual((int)HttpStatusCode.BadRequest, hex.Response.StatusCode);
                var apiResult = serializationAdapter.Deserialize<ApiResult>(hex.Response.GetResponseData(), hex.Response.Headers);
                Assert.AreEqual(ApiMessages.HeadersControllerExceptionMessage, apiResult.Errors[0]);
                return;
            }

            Assert.Fail();
        }

        [TestMethod]
        [DataRow(true)]
        [DataRow(false)]

        public async Task TestHeadersLocalDelete(bool useDefault)
        {
            using var client = new Client(
                new NewtonsoftSerializationAdapter(),
                baseUri: testServerBaseUri,
                createHttpClient: _testServerHttpClientFactory.CreateClient,
                defaultRequestHeaders: useDefault ?
                DefaultJsonContentHeaderCollection.CreateOrSetHeaderValue("Test", "Test")
                : DefaultJsonContentHeaderCollection);

            _ = await client.DeleteAsync(new Uri("headers/1", UriKind.Relative), "Test".CreateHeadersCollection("Test"));
        }

        [TestMethod]
        public async Task TestHeadersLocalIncorrectDelete()
        {
            var serializationAdapter = new NewtonsoftSerializationAdapter();

            try
            {
                using var client = new Client(
                    new NewtonsoftSerializationAdapter(),
                    baseUri: testServerBaseUri,
                    createHttpClient: _testServerHttpClientFactory.CreateClient);
                _ = await client.DeleteAsync(new Uri("headers/1", UriKind.Relative));
                Assert.Fail();
            }
            catch (HttpStatusException hex)
            {
                Assert.AreEqual((int)HttpStatusCode.BadRequest, hex.Response.StatusCode);
                var apiResult = serializationAdapter.Deserialize<ApiResult>(hex.Response.GetResponseData(), hex.Response.Headers);
                Assert.AreEqual(ApiMessages.HeadersControllerExceptionMessage, apiResult.Errors[0]);
                return;
            }

            Assert.Fail();
        }
        #endregion

        #region Local Headers In Request
        [TestMethod]
        public async Task TestHeadersLocalInRequest()
        {
            using var client = new Client(
                new NewtonsoftSerializationAdapter(),
                createHttpClient: _testServerHttpClientFactory.CreateClient);
            var requestHeadersCollection = "Test".CreateHeadersCollection("Test");
            Person responsePerson = await client.SendAsync<Person, object>
                (
                new Request<object>(testServerBaseUri.Combine(new Uri("headers", UriKind.Relative)), null, requestHeadersCollection, HttpRequestMethod.Get, cancellationToken: default)
                ); ;
            Assert.IsNotNull(responsePerson);
        }
        #endregion

        #region Local Errors
        [TestMethod]
        public async Task TestErrorsLocalGet()
        {
            var serializationAdapter = new NewtonsoftSerializationAdapter();

            using var client = new Client(
                serializationAdapter,
                baseUri: testServerBaseUri,
                createHttpClient: _testServerHttpClientFactory.CreateClient,
                throwExceptionOnFailure: false
                );

            var response = await client.GetAsync<Person>("error");
            Assert.AreEqual((int)HttpStatusCode.BadRequest, response.StatusCode);
            var apiResult = serializationAdapter.Deserialize<ApiResult>(response.GetResponseData(), response.Headers);
            Assert.AreEqual(ApiMessages.ErrorControllerErrorMessage, apiResult.Errors.First());

            //Check that the response values are getting set correctly
            Assert.AreEqual(new Uri($"{LocalBaseUriString}/error"), response.RequestUri);
            Assert.AreEqual(HttpRequestMethod.Get, response.HttpRequestMethod);
        }

        [TestMethod]
        public async Task TestErrorsLocalGetThrowException()
        {
            var serializationAdapter = new NewtonsoftSerializationAdapter();

            using var restClient = new Client(
                serializationAdapter,
                baseUri: testServerBaseUri,
                createHttpClient: _testServerHttpClientFactory.CreateClient);

            try
            {
                var response = await restClient.GetAsync<Person>("error");
                Assert.AreEqual((int)HttpStatusCode.BadRequest, response.StatusCode);
            }
            catch (HttpStatusException hex)
            {
                var apiResult = serializationAdapter.Deserialize<ApiResult>(hex.Response.GetResponseData(), hex.Response.Headers);
                Assert.AreEqual(ApiMessages.ErrorControllerErrorMessage, apiResult.Errors.First());
                return;
            }

            Assert.Fail();
        }
        #endregion

        #region Local Authentication
        [TestMethod]
        public async Task TestBearerTokenAuthenticationLocal()
        {
            using var client = new Client(
                new NewtonsoftSerializationAdapter(),
                baseUri: testServerBaseUri,
                createHttpClient: _testServerHttpClientFactory.CreateClient,
                defaultRequestHeaders: HeadersExtensions.SetJsonContentTypeHeader());

            var response = await client.PostAsync<AuthenticationResult, AuthenticationRequest>(
                new AuthenticationRequest { ClientId = "a", ClientSecret = "b" },
                new Uri("secure/authenticate", UriKind.Relative)
                );

            var bearerToken = response.Body?.BearerToken;

            if (bearerToken == null) throw new InvalidOperationException("No bearer token");

            using var client2 = new Client(
                new NewtonsoftSerializationAdapter(),
                baseUri: testServerBaseUri,
                createHttpClient: _testServerHttpClientFactory.CreateClient,
                defaultRequestHeaders: HeadersExtensions
                .SetJsonContentTypeHeader()
                .SetBearerTokenAuthenticationHeader(bearerToken));

            Person person = await client2.GetAsync<Person>(new Uri("secure/bearer", UriKind.Relative));
            Assert.AreEqual("Bear", person.FirstName);
        }

        [TestMethod]
        public async Task TestBasicAuthenticationLocalWithError()
        {
            var serializationAdapter = new NewtonsoftSerializationAdapter();

            using var restClient = new Client(
                serializationAdapter,
                baseUri: testServerBaseUri,
                createHttpClient: _testServerHttpClientFactory.CreateClient,
                defaultRequestHeaders: HeadersExtensions.SetBasicAuthenticationHeader("Bob", "WrongPassword"));

            try
            {
                _ = await restClient.GetAsync<Person>(new Uri("secure/basic", UriKind.Relative));
            }
            catch (HttpStatusException hex)
            {
                Assert.AreEqual((int)HttpStatusCode.Unauthorized, hex.Response.StatusCode);
                var apiResult = serializationAdapter.Deserialize<ApiResult>(hex.Response.GetResponseData(), hex.Response.Headers);
                Assert.AreEqual(ApiMessages.SecureControllerNotAuthorizedMessage, apiResult.Errors.First());
                return;
            }
            Assert.Fail();
        }

        [TestMethod]
        public async Task TestBasicAuthenticationLocal()
        {
            using var client = new Client(
                new NewtonsoftSerializationAdapter(),
                baseUri: testServerBaseUri,
                createHttpClient: _testServerHttpClientFactory.CreateClient,
                defaultRequestHeaders: HeadersExtensions.SetBasicAuthenticationHeader("Bob", "ANicePassword"));

            Person person = await client.GetAsync<Person>(new Uri("secure/basic", UriKind.Relative));
            Assert.AreEqual("Sam", person.FirstName);
        }

        [TestMethod]
        public async Task TestBearerTokenAuthenticationLocalWithError()
        {
            var serializationAdapter = new NewtonsoftSerializationAdapter();

            using var restClient = new Client(
                serializationAdapter,
                baseUri: testServerBaseUri,
                createHttpClient: _testServerHttpClientFactory.CreateClient,
                defaultRequestHeaders: HeadersExtensions.SetBearerTokenAuthenticationHeader("321"));

            try
            {
                _ = await restClient.GetAsync<Person>(new Uri("secure/bearer", UriKind.Relative));
            }
            catch (HttpStatusException hex)
            {
                Assert.AreEqual((int)HttpStatusCode.Unauthorized, hex.Response.StatusCode);
                var apiResult = serializationAdapter.Deserialize<ApiResult>(hex.Response.GetResponseData(), hex.Response.Headers);
                Assert.AreEqual(ApiMessages.SecureControllerNotAuthorizedMessage, apiResult.Errors.First());
                return;
            }
            Assert.Fail();
        }

        [TestMethod]
        public async Task TestBasicAuthenticationPostLocal()
        {
            using var client = new Client(
                new NewtonsoftSerializationAdapter(),
                baseUri: testServerBaseUri,
                createHttpClient: _testServerHttpClientFactory.CreateClient,
                defaultRequestHeaders: HeadersExtensions
                .SetJsonContentTypeHeader()
                .SetBasicAuthenticationHeader("Bob", "ANicePassword"));

            Person person = await client.PostAsync<Person, Person>(new Person { FirstName = "Sam" }, new Uri("secure/basic", UriKind.Relative));
            Assert.AreEqual("Sam", person.FirstName);
        }

        [TestMethod]
        public async Task TestBasicAuthenticationPostLocalWithError()
        {
            var serializationAdapter = new NewtonsoftSerializationAdapter();

            using var restClient = new Client(
                serializationAdapter,
                baseUri: testServerBaseUri,
                createHttpClient: _testServerHttpClientFactory.CreateClient,
                defaultRequestHeaders: HeadersExtensions
                .SetJsonContentTypeHeader()
                .SetBasicAuthenticationHeader("Bob", "WrongPassword"));

            try
            {
                _ = await restClient.PostAsync<Person, Person>(new Person { FirstName = "Sam" }, new Uri("secure/basic", UriKind.Relative));
            }
            catch (HttpStatusException ex)
            {
                Assert.AreEqual((int)HttpStatusCode.Unauthorized, ex.Response.StatusCode);
                var apiResult = serializationAdapter.Deserialize<ApiResult>(ex.Response.GetResponseData(), ex.Response.Headers);
                Assert.AreEqual(ApiMessages.SecureControllerNotAuthorizedMessage, apiResult.Errors.First());
                return;
            }
            Assert.Fail();
        }
        #endregion

        #region All Extension Overloads

        #region Get
        [TestMethod]
        public async Task TestLocalGetNoArgs()
        {
            var client = GetJsonClient(new Uri($"{LocalBaseUriString}/JsonPerson"));
            jsonperson responsePerson = await client.GetAsync<jsonperson>();
            Assert.IsNotNull(responsePerson);
            Assert.IsNotNull("Sam", responsePerson.FirstName);
        }

        [TestMethod]
        public async Task TestLocalGetStringUri()
        {
            var client = GetJsonClient();
            jsonperson responsePerson = await client.GetAsync<jsonperson>("JsonPerson");
            Assert.IsNotNull(responsePerson);
            Assert.IsNotNull("Sam", responsePerson.FirstName);
        }

        [TestMethod]
        public async Task TestLocalGetUri()
        {
            var client = GetJsonClient();
            jsonperson responsePerson = await client.GetAsync<jsonperson>(new Uri("JsonPerson", UriKind.Relative));
            Assert.IsNotNull(responsePerson);
            Assert.IsNotNull("Sam", responsePerson.FirstName);
        }

        [TestMethod]
        public async Task TestLocalGetUriCancellationToken()
        {
            var client = GetJsonClient();
            jsonperson responsePerson = await client.GetAsync<jsonperson>(new Uri("JsonPerson", UriKind.Relative), cancellationToken: new CancellationToken());
            Assert.IsNotNull(responsePerson);
            Assert.IsNotNull("Sam", responsePerson.FirstName);
        }
        #endregion

        #region Delete
        [TestMethod]
        public async Task TestLocalDeleteStringUri()
        {
            var client = GetJsonClient(new Uri($"{LocalBaseUriString}/JsonPerson"));
            var response = await client.DeleteAsync("?personKey=abc");
            Assert.AreEqual(200, response.StatusCode);
        }

        [TestMethod]
        public async Task TestLocalDeleteUri()
        {
            var client = GetJsonClient(new Uri($"{LocalBaseUriString}/JsonPerson"));
            var response = await client.DeleteAsync(new Uri("?personKey=abc", UriKind.Relative));
            Assert.AreEqual(200, response.StatusCode);
        }

        [TestMethod]
        public async Task TestLocalDeleteUriCancellationToken()
        {
            var client = GetJsonClient(new Uri($"{LocalBaseUriString}/JsonPerson"));
            var response = await client.DeleteAsync(new Uri("?personKey=abc", UriKind.Relative), cancellationToken: new CancellationToken());
            Assert.AreEqual(200, response.StatusCode);

            //TODO: Verify the log
        }
        #endregion

        #region Post
        [TestMethod]
        public async Task TestLocalPostBody()
        {
            var client = GetJsonClient(new Uri($"{LocalBaseUriString}/JsonPerson/save"));
            var requestPerson = new jsonperson { FirstName = "Bob" };
            jsonperson responsePerson = await client.PostAsync<jsonperson, jsonperson>(requestPerson);
            Assert.AreEqual(requestPerson.FirstName, responsePerson.FirstName);
        }

        [TestMethod]
        public async Task TestLocalPostBody2()
        {
            var client = GetJsonClient(new Uri($"{LocalBaseUriString}/jsonperson/save2"));
            jsonperson responsePerson = await client.PostAsync<jsonperson>();
            Assert.AreEqual("J", responsePerson.FirstName);
        }

        [TestMethod]
        public async Task TestLocalPostBodyStringUri()
        {
            var client = GetJsonClient();
            var requestPerson = new jsonperson { FirstName = "Bob" };
            jsonperson responsePerson = await client.PostAsync<jsonperson, jsonperson>(requestPerson, "jsonperson/save");
            Assert.AreEqual(requestPerson.FirstName, responsePerson.FirstName);
        }

        [TestMethod]
        public async Task TestLocalPostBodyUri()
        {
            var client = GetJsonClient();
            var requestPerson = new jsonperson { FirstName = "Bob" };
            jsonperson responsePerson = await client.PostAsync<jsonperson, jsonperson>(requestPerson, new Uri("jsonperson/save", UriKind.Relative));
            Assert.AreEqual(requestPerson.FirstName, responsePerson.FirstName);
        }

        [TestMethod]
        public async Task TestLocalPostBodyUriCancellationToken()
        {
            var client = GetJsonClient();
            var requestPerson = new jsonperson { FirstName = "Bob" };
            jsonperson responsePerson = await client.PostAsync<jsonperson, jsonperson>(requestPerson, new Uri("jsonperson/save", UriKind.Relative), null, new CancellationToken());
            Assert.AreEqual(requestPerson.FirstName, responsePerson.FirstName);
        }
        #endregion

        #region Put
        [TestMethod]
        public async Task TestLocalPutBody()
        {
            var client = GetJsonClient(new Uri($"{LocalBaseUriString}/jsonperson/save"));
            var requestPerson = new jsonperson { FirstName = "Bob" };
            jsonperson responsePerson = await client.PutAsync<jsonperson, jsonperson>(requestBody: requestPerson);
            Assert.AreEqual(requestPerson.FirstName, responsePerson.FirstName);
        }

        [TestMethod]
        public async Task TestLocalPutBody2()
        {
            var client = GetJsonClient(new Uri($"{LocalBaseUriString}/jsonperson/save2"));
            jsonperson responsePerson = await client.PutAsync<jsonperson>();
            Assert.AreEqual("J", responsePerson.FirstName);
        }

        [TestMethod]
        public async Task TestLocalPutBodyStringUri()
        {
            var client = GetJsonClient();
            var requestPerson = new jsonperson { FirstName = "Bob" };
            jsonperson responsePerson = await client.PutAsync<jsonperson, jsonperson>(requestPerson, "jsonperson/save");
            Assert.AreEqual(requestPerson.FirstName, responsePerson.FirstName);
        }

        [TestMethod]
        public async Task TestLocalPutBodyUri()
        {
            var client = GetJsonClient();
            var requestPerson = new jsonperson { FirstName = "Bob" };
            jsonperson responsePerson = await client.PutAsync<jsonperson, jsonperson>(requestPerson, new Uri("jsonperson/save", UriKind.Relative));
            Assert.AreEqual(requestPerson.FirstName, responsePerson.FirstName);
        }

        [TestMethod]
        public async Task TestLocalPutBodyUriCancellationToken()
        {
            var client = GetJsonClient();
            var requestPerson = new jsonperson { FirstName = "Bob" };
            jsonperson responsePerson = await client.PutAsync<jsonperson, jsonperson>(requestPerson, new Uri("jsonperson/save", UriKind.Relative), cancellationToken: new CancellationToken());
            Assert.AreEqual(requestPerson.FirstName, responsePerson.FirstName);
        }
        #endregion

        #region Patch
        [TestMethod]
        public async Task TestLocalPatchBody()
        {
            var client = GetJsonClient(new Uri($"{LocalBaseUriString}/jsonperson/save"));
            var requestPerson = new jsonperson { FirstName = "Bob" };
            jsonperson responsePerson = await client.PatchAsync<jsonperson, jsonperson>(requestPerson);
            Assert.AreEqual(requestPerson.FirstName, responsePerson.FirstName);
        }

        [TestMethod]
        public async Task TestLocalPatchBody2()
        {
            var client = GetJsonClient(new Uri($"{LocalBaseUriString}/jsonperson/save2"));
            jsonperson responsePerson = await client.PatchAsync<jsonperson>();
            Assert.AreEqual("J", responsePerson.FirstName);
        }

        [TestMethod]
        public async Task TestLocalPatchBodyStringUri()
        {
            var client = GetJsonClient();
            var requestPerson = new jsonperson { FirstName = "Bob" };
            jsonperson responsePerson = await client.PatchAsync<jsonperson, jsonperson>(requestPerson, "jsonperson/save");
            Assert.AreEqual(requestPerson.FirstName, responsePerson.FirstName);
        }

        [TestMethod]
        public async Task TestLocalPatchBodyUri()
        {
            var client = GetJsonClient();
            var requestPerson = new jsonperson { FirstName = "Bob" };
            jsonperson responsePerson = await client.PatchAsync<jsonperson, jsonperson>(requestPerson, new Uri("jsonperson/save", UriKind.Relative));
            Assert.AreEqual(requestPerson.FirstName, responsePerson.FirstName);
        }

        [TestMethod]
        public async Task TestLocalPatchBodyUriCancellationToken()
        {
            var client = GetJsonClient();
            var requestPerson = new jsonperson { FirstName = "Bob" };
            jsonperson responsePerson = await client.PatchAsync<jsonperson, jsonperson>(requestPerson, new Uri("jsonperson/save", UriKind.Relative), cancellationToken: new CancellationToken());
            Assert.AreEqual(requestPerson.FirstName, responsePerson.FirstName);
        }

        [TestMethod]
        public async Task TestLocalPatchBodyUriCancellationTokenContentType()
        {
            var client = GetJsonClient();
            var requestPerson = new jsonperson { FirstName = "Bob" };
            jsonperson responsePerson = await client.PatchAsync<jsonperson, jsonperson>(requestPerson, new Uri("jsonperson/save", UriKind.Relative), cancellationToken: new CancellationToken());
            Assert.AreEqual(requestPerson.FirstName, responsePerson.FirstName);
        }
        #endregion

        #endregion

        #region Misc
        [TestMethod]
        public void TestDefaultGetHttpRequestMessageCustomNoThing()
        {
            var defaultGetHttpRequestMessage = new DefaultGetHttpRequestMessage();
            var request = new Request<string>(
                new Uri("http://www.test.com"),
                default,
                NullHeadersCollection.Instance,
                HttpRequestMethod.Custom,
                cancellationToken: default);

            _ = Assert.ThrowsException<InvalidOperationException>(() => _ = defaultGetHttpRequestMessage.GetHttpRequestMessage(
                  request,
                  _logger.Object,
                  new Mock<ISerializationAdapter>().Object));
        }


        [TestMethod]
        public void TestInvalidHttpRequestMethod()
        {
            var defaultGetHttpRequestMessage = new DefaultGetHttpRequestMessage();
            var request = new Request<string>(
                new Uri("http://www.test.com"),
                default,
                NullHeadersCollection.Instance,
                (HttpRequestMethod)10,
                cancellationToken: default);

            _ = Assert.ThrowsException<InvalidOperationException>(() => _ = defaultGetHttpRequestMessage.GetHttpRequestMessage(
                  request,
                  _logger.Object,
                  new Mock<ISerializationAdapter>().Object));
        }

        [TestMethod]
        public async Task TestBadBaseUri()
        {
            using var client = new Client(
                new NewtonsoftSerializationAdapter(),
                baseUri: testServerBaseUri,
                createHttpClient: (n) => new HttpClient { BaseAddress = new Uri("http://www.test.com") },
                defaultRequestHeaders: HeadersExtensions.SetJsonContentTypeHeader().Append("Test", "Test"));

            var exception = await Assert.ThrowsExceptionAsync<SendException>(() =>
               client.PutAsync<Person, Person>(new Person { FirstName = "Bob" }, "headers"));

            Assert.IsTrue(exception.InnerException is InvalidOperationException);
        }

        [TestMethod]
        public void TestDisposeTwice()
        {
            var client = new Client(new Mock<ISerializationAdapter>().Object);
            client.Dispose();
            client.Dispose();
        }

        [TestMethod]
        public async Task TestHttpResponseMessageIsNullThrowsException()
        {
            var sendHttpRequestMessage = new Mock<ISendHttpRequestMessage>();
            var serializationAdapter = new Mock<ISerializationAdapter>();

            _ = sendHttpRequestMessage.Setup(s => s.SendHttpRequestMessage(
                  It.IsAny<HttpClient>(),
                  new Mock<IGetHttpRequestMessage>().Object,
                  new Mock<IRequest<object>>().Object,
                  _logger.Object,
                  serializationAdapter.Object)).Returns<object>(null);

            using var client = new Client(
                serializationAdapter.Object,
                new Uri("http://www.test.com"),
                sendHttpRequest: sendHttpRequestMessage.Object,
                name: "asd");

            var exception = await Assert.ThrowsExceptionAsync<ArgumentNullException>(() => client.GetAsync<string>());

            Assert.AreEqual("httpResponseMessage", exception.ParamName);

        }

        [TestMethod]
        public async Task TestDeserializationException()
        {
            using MockHttpMessageHandler mockHttpMessageHandler = new();

            const string Content = "Hi";



            _ = mockHttpMessageHandler.When(RestCountriesAllUriString)
            .Respond(
            RestCountriesAllHeaders,
            HeadersExtensions.JsonMediaType,
            Content);

            using var client = new Client(
                new NewtonsoftSerializationAdapter(),
                logger: _logger.Object,
                baseUri: new Uri(RestCountriesAllUriString),
                createHttpClient: (n) => new HttpClient(mockHttpMessageHandler));

            try
            {
                await client.GetAsync<Person>();
            }
            catch (DeserializationException dex)
            {
#if !NET45
                _logger.VerifyLog<Client, DeserializationException>((state, t)
                    => state.CheckValue("{OriginalFormat}", Messages.ErrorMessageDeserialization), LogLevel.Error, 1);
#endif
                Assert.IsTrue(dex.GetResponseData().SequenceEqual(Encoding.ASCII.GetBytes(Content)));

                return;

            }

            Assert.Fail();
        }

        /// <summary>
        /// This is just a stub to make sure it's easy to mock requests and responses
        /// </summary>
        /// <returns></returns>
        [TestMethod]
        public async Task TestCanMockRequestAndResponse()
        {
            var clientMock = new Mock<IClient>();
            var headersMock = new Mock<IHeadersCollection>();
            using var httpResponseMessage = new HttpResponseMessage();
            using var httpClient = new HttpClient();
            var response = new Response<string>(
                headersMock.Object,
                10,
                HttpRequestMethod.Custom,
                //Shouldn't this be filled in?
                new byte[0],
                "test",
                new Uri("http://www.test.com"));

            _ = clientMock.Setup(c => c.SendAsync<string, object>(It.IsAny<IRequest<object>>())).Returns
                (
                Task.FromResult(response)
                );

            var returnedResponse = await clientMock.Object.SendAsync<string, object>(new Mock<IRequest<object>>().Object);

            Assert.IsTrue(ReferenceEquals(response, returnedResponse));
        }

        [TestMethod]
        public async Task TestErrorLogging()
        {
            try
            {
                using var client = new Client(
                    new NewtonsoftSerializationAdapter(),
                    baseUri: testServerBaseUri,
                    createHttpClient: (n) =>
                    {
                        var httpClient = new HttpClient();
                        httpClient.DefaultRequestHeaders.Add("asd", "asds");
                        return httpClient;
                    },
                    logger: _logger.Object);

                var requestPerson = new Person();
                _ = await client.PostAsync<Person, Person>(requestPerson);
            }
            catch (SendException sex)
            {
#if !NET45
                _logger.VerifyLog<Client, SendException>((state, t)
                    => state.CheckValue("{OriginalFormat}", Messages.ErrorSendException), LogLevel.Error, 1);
#endif

                Assert.AreEqual(testServerBaseUri, sex.Request.Uri);

                return;
            }
            Assert.Fail();
        }

        [TestMethod]
        public async Task TestInvalidUriInformation()
        {
            using var client = new Client(
                new NewtonsoftSerializationAdapter(),
                logger: _logger.Object);

            _ = await Assert.ThrowsExceptionAsync<InvalidOperationException>(()
                => client.PostAsync<Person, Person>(new Person()));
        }

        [TestMethod]
        public async Task TestFactoryCreationWithUri()
        {
            var clientFactory = new ClientFactory(_createHttpClient, new NewtonsoftSerializationAdapter());
            var client = ClientFactoryExtensions.CreateClient(clientFactory.CreateClient, "test", RestCountriesAllUri);
            var response = await client.GetAsync<List<RestCountry>>();
            Assert.IsTrue(response.Body?.Count > 0);
        }

#if !NET45

        private static ILoggerFactory GetLoggerFactory(Action<object?> callback)
        {
            var callbackLogger = new CallbackLogger<Client>(callback);

            var callbackLoggerFactory = new LoggerFactory();
#pragma warning disable CA2000 // Dispose objects before losing scope
            var provider = new LoggerProvider(callbackLogger);
#pragma warning restore CA2000 // Dispose objects before losing scope
            callbackLoggerFactory.AddProvider(provider);

            return callbackLoggerFactory;
        }

        [TestMethod]
        public async Task TestFactoryDoesntUseSameHttpClient()
        {
            var logCount = 0;
            HttpClient? firstClient = null;
            HttpClient? secondClient = null;

            using var callbackLoggerFactory = GetLoggerFactory((state) => { GetHttpClentsFromLogs(state, ref logCount, ref firstClient, ref secondClient); });

            var clientFactory = new ClientFactory(
                _createHttpClient,
                new NewtonsoftSerializationAdapter(),
                loggerFactory: callbackLoggerFactory);

            var client = ClientFactoryExtensions.CreateClient(clientFactory.CreateClient, "1", RestCountriesAllUri);
            var response = await client.GetAsync<List<RestCountry>>();

            client = ClientFactoryExtensions.CreateClient(clientFactory.CreateClient, "2", RestCountriesAllUri);
            response = await client.GetAsync<List<RestCountry>>();

            Assert.IsNotNull(firstClient);
#pragma warning disable CA1508 // Avoid dead conditional code
            var isEqual = ReferenceEquals(firstClient, secondClient);
#pragma warning restore CA1508 // Avoid dead conditional code
            Assert.IsFalse(isEqual);
        }

        [TestMethod]
        public async Task TestHttpClientFactoryDoesntUseSameHttpClient()
        {
            var logCount = 0;
            HttpClient? firstClient = null;
            HttpClient? secondClient = null;

            using var callbackLoggerFactory = GetLoggerFactory((state) => { GetHttpClentsFromLogs(state, ref logCount, ref firstClient, ref secondClient); });

            using var defaultHttpClientFactory = new DefaultHttpClientFactory(_createLazyHttpClientFunc);

            using var client = new Client(
                new NewtonsoftSerializationAdapter(),
                logger: callbackLoggerFactory.CreateLogger<Client>(),
                baseUri: RestCountriesAllUri,
                createHttpClient: defaultHttpClientFactory.CreateClient); ;

            var response = await client.GetAsync<List<RestCountry>>();

            using var client2 = new Client(
                new NewtonsoftSerializationAdapter(),
                logger: callbackLoggerFactory.CreateLogger<Client>(),
                baseUri: RestCountriesAllUri,
                createHttpClient: defaultHttpClientFactory.CreateClient);

            response = await client2.GetAsync<List<RestCountry>>();

            Assert.IsNotNull(firstClient);
#pragma warning disable CA1508 // Avoid dead conditional code
            Assert.IsFalse(ReferenceEquals(firstClient, secondClient));
#pragma warning restore CA1508 // Avoid dead conditional code

            Assert.AreEqual(2, logCount);
        }

        /// <summary>
        /// This test is controversial. Should non-named clients always be Singleton? This is the way the factory is designed, but could trip some users up.
        /// </summary>
        [TestMethod]
        public void TestClientFactoryReusesClient()
        {
            using var defaultHttpClientFactory = new DefaultHttpClientFactory(_createLazyHttpClientFunc);

            var clientFactory = new ClientFactory(defaultHttpClientFactory.CreateClient, new NewtonsoftSerializationAdapter());

            var firstClient = ClientFactoryExtensions.CreateClient(clientFactory.CreateClient, "RestClient", RestCountriesAllUri);

            var secondClient = ClientFactoryExtensions.CreateClient(clientFactory.CreateClient, "RestClient", RestCountriesAllUri);

            Assert.IsNotNull(firstClient);
            Assert.IsTrue(ReferenceEquals(firstClient, secondClient));
        }

        [TestMethod]
        public async Task TestHttpClientFactoryReusesHttpClient()
        {
            var logCount = 0;
            HttpClient? firstClient = null;
            HttpClient? secondClient = null;
            using var callbackLoggerFactory = GetLoggerFactory((state) => { GetHttpClentsFromLogs(state, ref logCount, ref firstClient, ref secondClient); });

            using var defaultHttpClientFactory = new DefaultHttpClientFactory(_createLazyHttpClientFunc);

            using var client = new Client(
                new NewtonsoftSerializationAdapter(),
                logger: callbackLoggerFactory.CreateLogger<Client>(),
                baseUri: RestCountriesAllUri,
                createHttpClient: defaultHttpClientFactory.CreateClient);

            var response = await client.GetAsync<List<RestCountry>>();

            response = await client.GetAsync<List<RestCountry>>();

#pragma warning disable CA1508 // Avoid dead conditional code
            Assert.IsNotNull(firstClient);
            Assert.IsTrue(ReferenceEquals(firstClient, secondClient));
            Assert.AreEqual(2, logCount);
#pragma warning restore CA1508 // Avoid dead conditional code
        }

        [TestMethod]
        public async Task TestHttpClientFactoryReusesHttpClientWithoutFunc()
        {
            var logCount = 0;
            HttpClient? firstClient = null;
            HttpClient? secondClient = null;
            using var callbackLoggerFactory = GetLoggerFactory((state) => { GetHttpClentsFromLogs(state, ref logCount, ref firstClient, ref secondClient); });

            using var defaultHttpClientFactory = new DefaultHttpClientFactory();

            using var client = new Client(
                new NewtonsoftSerializationAdapter(),
                logger: callbackLoggerFactory.CreateLogger<Client>(),
                baseUri: RestCountriesAllUri,
                createHttpClient: defaultHttpClientFactory.CreateClient);

            var response = await client.GetAsync<List<RestCountry>>();

            response = await client.GetAsync<List<RestCountry>>();

#pragma warning disable CA1508 // Avoid dead conditional code
            Assert.IsNotNull(firstClient);
            Assert.IsTrue(ReferenceEquals(firstClient, secondClient));
            Assert.AreEqual(2, logCount);
#pragma warning restore CA1508 // Avoid dead conditional code
        }

        private static void GetHttpClentsFromLogs(object? state, ref int logCount, ref HttpClient? firstClient, ref HttpClient? secondClient)
        {
            if (state == null) return;
            var exists = state.GetValue<HttpClient>("httpClient", out var httpClient);
            if (exists)
            {
                if (firstClient != null)
                {
                    secondClient = httpClient;
                }
                else
                {
                    firstClient = httpClient;
                }

                //This is a filthy unit test. We do this to make sure that the http client was only logged twice (one for each GET)
                logCount++;
            }
        }

        [TestMethod]
        public async Task TestHttpClientFactoryReusesHttpClientWhenSameName()
        {
            var logCount = 0;
            HttpClient? firstClient = null;
            HttpClient? secondClient = null;

            using var callbackLoggerFactory = GetLoggerFactory((state) => { GetHttpClentsFromLogs(state, ref logCount, ref firstClient, ref secondClient); });

            using var defaultHttpClientFactory = new DefaultHttpClientFactory(_createLazyHttpClientFunc);

            using var client = new Client(
                new NewtonsoftSerializationAdapter(),
                baseUri: RestCountriesAllUri,
                createHttpClient: defaultHttpClientFactory.CreateClient,
                logger: callbackLoggerFactory.CreateLogger<Client>(),
                name: "Test");
            var response = await client.GetAsync<List<RestCountry>>();

            using var client2 = new Client(
                new NewtonsoftSerializationAdapter(),
                baseUri: RestCountriesAllUri,
                createHttpClient: defaultHttpClientFactory.CreateClient,
                logger: callbackLoggerFactory.CreateLogger<Client>(),
                name: "Test");
            response = await client2.GetAsync<List<RestCountry>>();

#pragma warning disable CA1508 // Avoid dead conditional code
            Assert.IsTrue(ReferenceEquals(firstClient, secondClient));
            Assert.AreEqual(2, logCount);
#pragma warning restore CA1508 // Avoid dead conditional code
        }
#endif

        #endregion

        #region Uri Construction

#if !NET45

        //Test TODOs:
        // - Uri doesn't add a forward slash when only base ur is supplied. E.g. if the base uri is http://www.test.com with no resource, the request uri should be http://www.test.com with no forward slash at the end
        // - Base uri should absolute. Rejust non-absolute Uris
        // - Resource must be relative if base is supplied
        // - If base is not supplied resource must allow absolute
        // - Same tests with string resources

        /// <summary>
        /// Deals with this issue: https://stackoverflow.com/questions/64617310/httpclient-modifies-baseaddress-in-some-cases/64617792?noredirect=1#comment114255884_64617792
        /// </summary>
        [TestMethod]
        public async Task TestConcatenateUrisWithNoSlash()
        {
            //Arrange
            const string expectedUriString = "http://www.test.com/test/test";
            var expectedUri = new Uri(expectedUriString);

            using var mockHttpMessageHandler = new MockHttpMessageHandler();
            _ = mockHttpMessageHandler.When(expectedUriString)
            .Respond(HeadersExtensions.JsonMediaType, "Hi");

            var httpClient = mockHttpMessageHandler.ToHttpClient();

            var baseUri = new Uri("http://www.test.com/test", UriKind.Absolute);
            var resource = new Uri("test", UriKind.Relative);

            using var client = new Client(baseUri: baseUri, createHttpClient: (n) => httpClient);

            //Act
            var response = await client.GetAsync<string>(resource);

            var requestUri = response?.RequestUri;
            if (requestUri == null) throw new InvalidOperationException("No uri");

            //Assert
            Assert.AreEqual(expectedUri, requestUri);
        }
#endif

        #endregion

        #region With

        [TestMethod]
        public void TestWithThrowExceptionOnFailure()
        {
            using var clientBase = GetBaseClient();

            var clientClone = clientBase.With(false);

            Assert.IsFalse(clientClone.ThrowExceptionOnFailure);

            Assert.IsTrue(ReferenceEquals(clientBase.BaseUri, clientClone.BaseUri));

            Assert.IsTrue(ReferenceEquals(clientBase.SerializationAdapter, clientClone.SerializationAdapter));

            Assert.IsTrue(ReferenceEquals(
                GetFieldValue<IGetHttpRequestMessage>(clientBase, "getHttpRequestMessage"),
                GetFieldValue<IGetHttpRequestMessage>(clientClone, "getHttpRequestMessage")));

            Assert.AreEqual(clientBase.Name, clientClone.Name);
            Assert.AreEqual(clientBase.Timeout, clientClone.Timeout);

            //Note the header reference is getting copied across. This might actually be problematic if the collection is not immutable
            Assert.IsTrue(ReferenceEquals(clientBase.DefaultRequestHeaders, clientClone.DefaultRequestHeaders));

            Assert.IsTrue(ReferenceEquals(
                GetFieldValue<ILogger<Client>>(clientBase, "logger"),
                GetFieldValue<ILogger<Client>>(clientClone, "logger")
                ));

            Assert.IsTrue(ReferenceEquals(
            GetFieldValue<CreateHttpClient>(clientBase, "createHttpClient"),
            GetFieldValue<CreateHttpClient>(clientClone, "createHttpClient")
            ));

            Assert.IsTrue(ReferenceEquals(
            GetFieldValue<ISendHttpRequestMessage>(clientBase, "sendHttpRequestMessage"),
            GetFieldValue<ISendHttpRequestMessage>(clientClone, "sendHttpRequestMessage")));
        }

        [TestMethod]
        public void TestWithBaseUri()
        {
            using var clientBase = GetBaseClient();

            var baseUri = new Uri("http://www.one.com");

            var clientClone = clientBase.With(baseUri);

            Assert.AreEqual(baseUri, clientClone.BaseUri);

            Assert.IsTrue(ReferenceEquals(clientBase.SerializationAdapter, clientClone.SerializationAdapter));

            Assert.IsTrue(ReferenceEquals(
                GetFieldValue<IGetHttpRequestMessage>(clientBase, "getHttpRequestMessage"),
                GetFieldValue<IGetHttpRequestMessage>(clientClone, "getHttpRequestMessage")));

            Assert.AreEqual(clientBase.Name, clientClone.Name);
            Assert.AreEqual(clientBase.Timeout, clientClone.Timeout);
            Assert.AreEqual(clientBase.ThrowExceptionOnFailure, clientClone.ThrowExceptionOnFailure);

            //Note the header reference is getting copied across. This might actually be problematic if the collection is not immutable
            Assert.IsTrue(ReferenceEquals(clientBase.DefaultRequestHeaders, clientClone.DefaultRequestHeaders));

            Assert.IsTrue(ReferenceEquals(
                GetFieldValue<ILogger<Client>>(clientBase, "logger"),
                GetFieldValue<ILogger<Client>>(clientClone, "logger")
                ));

            Assert.IsTrue(ReferenceEquals(
            GetFieldValue<CreateHttpClient>(clientBase, "createHttpClient"),
            GetFieldValue<CreateHttpClient>(clientClone, "createHttpClient")
            ));

            Assert.IsTrue(ReferenceEquals(
            GetFieldValue<ISendHttpRequestMessage>(clientBase, "sendHttpRequestMessage"),
            GetFieldValue<ISendHttpRequestMessage>(clientClone, "sendHttpRequestMessage")));
        }

        [TestMethod]
        public void TestWithSerializationAdapter()
        {
            using var clientBase = GetBaseClient();

            var serializationAdapter = new NewtonsoftSerializationAdapter();

            var clientClone = clientBase.With(serializationAdapter);

            Assert.IsTrue(ReferenceEquals(serializationAdapter, clientClone.SerializationAdapter));

            Assert.AreEqual(clientBase.ThrowExceptionOnFailure, clientClone.ThrowExceptionOnFailure);

            Assert.IsTrue(ReferenceEquals(clientBase.BaseUri, clientClone.BaseUri));

            Assert.IsTrue(ReferenceEquals(
                GetFieldValue<IGetHttpRequestMessage>(clientBase, "getHttpRequestMessage"),
                GetFieldValue<IGetHttpRequestMessage>(clientClone, "getHttpRequestMessage")));

            Assert.AreEqual(clientBase.Name, clientClone.Name);
            Assert.AreEqual(clientBase.Timeout, clientClone.Timeout);

            //Note the header reference is getting copied across. This might actually be problematic if the collection is not immutable
            Assert.IsTrue(ReferenceEquals(clientBase.DefaultRequestHeaders, clientClone.DefaultRequestHeaders));

            Assert.IsTrue(ReferenceEquals(
                GetFieldValue<ILogger<Client>>(clientBase, "logger"),
                GetFieldValue<ILogger<Client>>(clientClone, "logger")
                ));

            Assert.IsTrue(ReferenceEquals(
            GetFieldValue<CreateHttpClient>(clientBase, "createHttpClient"),
            GetFieldValue<CreateHttpClient>(clientClone, "createHttpClient")
            ));

            Assert.IsTrue(ReferenceEquals(
            GetFieldValue<ISendHttpRequestMessage>(clientBase, "sendHttpRequestMessage"),
            GetFieldValue<ISendHttpRequestMessage>(clientClone, "sendHttpRequestMessage")));
        }

        [TestMethod]
        public void TestWithGetHttpRequestMessage()
        {
            using var clientBase = GetBaseClient();

            var getHttpRequestMessage = new DefaultGetHttpRequestMessage();

            var clientClone = clientBase.With(getHttpRequestMessage);

            Assert.IsTrue(ReferenceEquals(getHttpRequestMessage, GetFieldValue<IGetHttpRequestMessage>(clientClone, "getHttpRequestMessage")));

            Assert.AreEqual(clientBase.ThrowExceptionOnFailure, clientClone.ThrowExceptionOnFailure);

            Assert.IsTrue(ReferenceEquals(clientBase.BaseUri, clientClone.BaseUri));

            Assert.AreEqual(clientBase.Name, clientClone.Name);
            Assert.AreEqual(clientBase.Timeout, clientClone.Timeout);

            //Note the header reference is getting copied across. This might actually be problematic if the collection is not immutable
            Assert.IsTrue(ReferenceEquals(clientBase.DefaultRequestHeaders, clientClone.DefaultRequestHeaders));

            Assert.IsTrue(ReferenceEquals(
                GetFieldValue<ILogger<Client>>(clientBase, "logger"),
                GetFieldValue<ILogger<Client>>(clientClone, "logger")
                ));

            Assert.IsTrue(ReferenceEquals(
            GetFieldValue<CreateHttpClient>(clientBase, "createHttpClient"),
            GetFieldValue<CreateHttpClient>(clientClone, "createHttpClient")
            ));

            Assert.IsTrue(ReferenceEquals(
            GetFieldValue<ISendHttpRequestMessage>(clientBase, "sendHttpRequestMessage"),
            GetFieldValue<ISendHttpRequestMessage>(clientClone, "sendHttpRequestMessage")));
        }

        [TestMethod]
        public void TestWithTimeout()
        {
            using var clientBase = GetBaseClient();

            var timeout = new TimeSpan(0, 2, 0);

            var clientClone = clientBase.With(timeout);

            Assert.AreEqual(timeout, clientClone.Timeout);

            Assert.IsTrue(ReferenceEquals(clientBase.BaseUri, clientClone.BaseUri));

            Assert.IsTrue(ReferenceEquals(clientBase.SerializationAdapter, clientClone.SerializationAdapter));

            Assert.IsTrue(ReferenceEquals(
                GetFieldValue<IGetHttpRequestMessage>(clientBase, "getHttpRequestMessage"),
                GetFieldValue<IGetHttpRequestMessage>(clientClone, "getHttpRequestMessage")));

            Assert.AreEqual(clientBase.Name, clientClone.Name);
            Assert.AreEqual(clientBase.ThrowExceptionOnFailure, clientClone.ThrowExceptionOnFailure);

            //Note the header reference is getting copied across. This might actually be problematic if the collection is not immutable
            Assert.IsTrue(ReferenceEquals(clientBase.DefaultRequestHeaders, clientClone.DefaultRequestHeaders));

            Assert.IsTrue(ReferenceEquals(
                GetFieldValue<ILogger<Client>>(clientBase, "logger"),
                GetFieldValue<ILogger<Client>>(clientClone, "logger")
                ));

            Assert.IsTrue(ReferenceEquals(
            GetFieldValue<CreateHttpClient>(clientBase, "createHttpClient"),
            GetFieldValue<CreateHttpClient>(clientClone, "createHttpClient")
            ));

            Assert.IsTrue(ReferenceEquals(
            GetFieldValue<ISendHttpRequestMessage>(clientBase, "sendHttpRequestMessage"),
            GetFieldValue<ISendHttpRequestMessage>(clientClone, "sendHttpRequestMessage")));
        }

        [TestMethod]
        public void TestWithHeaders()
        {
            using var clientBase = GetBaseClient();

            var headersCollection = new HeadersCollection(ImmutableDictionary.Create<string, IEnumerable<string>>());

            var clientClone = clientBase.With(headersCollection);

            Assert.AreEqual(headersCollection, clientClone.DefaultRequestHeaders);

            Assert.IsTrue(ReferenceEquals(clientBase.BaseUri, clientClone.BaseUri));

            Assert.IsTrue(ReferenceEquals(clientBase.SerializationAdapter, clientClone.SerializationAdapter));

            Assert.IsTrue(ReferenceEquals(
                GetFieldValue<IGetHttpRequestMessage>(clientBase, "getHttpRequestMessage"),
                GetFieldValue<IGetHttpRequestMessage>(clientClone, "getHttpRequestMessage")));

            Assert.AreEqual(clientBase.Name, clientClone.Name);
            Assert.AreEqual(clientBase.Timeout, clientClone.Timeout);
            Assert.AreEqual(clientBase.ThrowExceptionOnFailure, clientClone.ThrowExceptionOnFailure);

            Assert.IsTrue(ReferenceEquals(
                GetFieldValue<ILogger<Client>>(clientBase, "logger"),
                GetFieldValue<ILogger<Client>>(clientClone, "logger")
                ));

            Assert.IsTrue(ReferenceEquals(
            GetFieldValue<CreateHttpClient>(clientBase, "createHttpClient"),
            GetFieldValue<CreateHttpClient>(clientClone, "createHttpClient")
            ));

            Assert.IsTrue(ReferenceEquals(
            GetFieldValue<ISendHttpRequestMessage>(clientBase, "sendHttpRequestMessage"),
            GetFieldValue<ISendHttpRequestMessage>(clientClone, "sendHttpRequestMessage")));
        }

        [TestMethod]
        public void TestWithHeaders2()
        {
            using var clientBase = GetBaseClient();

            const string Key = "test";
            const string Value = "test1";

            var clientClone = clientBase.WithDefaultRequestHeaders(Key, Value);

            Assert.AreEqual(Value, clientClone.DefaultRequestHeaders[Key].First());

            Assert.IsTrue(ReferenceEquals(clientBase.BaseUri, clientClone.BaseUri));

            Assert.IsTrue(ReferenceEquals(clientBase.SerializationAdapter, clientClone.SerializationAdapter));

            Assert.IsTrue(ReferenceEquals(
                GetFieldValue<IGetHttpRequestMessage>(clientBase, "getHttpRequestMessage"),
                GetFieldValue<IGetHttpRequestMessage>(clientClone, "getHttpRequestMessage")));

            Assert.AreEqual(clientBase.Name, clientClone.Name);
            Assert.AreEqual(clientBase.Timeout, clientClone.Timeout);
            Assert.AreEqual(clientBase.ThrowExceptionOnFailure, clientClone.ThrowExceptionOnFailure);

            Assert.IsTrue(ReferenceEquals(
                GetFieldValue<ILogger<Client>>(clientBase, "logger"),
                GetFieldValue<ILogger<Client>>(clientClone, "logger")
                ));

            Assert.IsTrue(ReferenceEquals(
            GetFieldValue<CreateHttpClient>(clientBase, "createHttpClient"),
            GetFieldValue<CreateHttpClient>(clientClone, "createHttpClient")
            ));

            Assert.IsTrue(ReferenceEquals(
            GetFieldValue<ISendHttpRequestMessage>(clientBase, "sendHttpRequestMessage"),
            GetFieldValue<ISendHttpRequestMessage>(clientClone, "sendHttpRequestMessage")));
        }

        [TestMethod]
        public void TestWithLogger()
        {
            using var clientBase = GetBaseClient();

            var clientClone = clientBase.With(_logger.Object);

            Assert.IsTrue(ReferenceEquals(_logger.Object, GetFieldValue<ILogger<Client>>(clientClone, "logger")));

            Assert.IsTrue(ReferenceEquals(clientBase.BaseUri, clientClone.BaseUri));

            Assert.IsTrue(ReferenceEquals(clientBase.SerializationAdapter, clientClone.SerializationAdapter));

            Assert.IsTrue(ReferenceEquals(
                GetFieldValue<IGetHttpRequestMessage>(clientBase, "getHttpRequestMessage"),
                GetFieldValue<IGetHttpRequestMessage>(clientClone, "getHttpRequestMessage")));

            Assert.AreEqual(clientBase.Name, clientClone.Name);
            Assert.AreEqual(clientBase.Timeout, clientClone.Timeout);
            Assert.AreEqual(clientBase.ThrowExceptionOnFailure, clientClone.ThrowExceptionOnFailure);

            //Note the header reference is getting copied across. This might actually be problematic if the collection is not immutable
            Assert.IsTrue(ReferenceEquals(clientBase.DefaultRequestHeaders, clientClone.DefaultRequestHeaders));

            Assert.IsTrue(ReferenceEquals(
            GetFieldValue<CreateHttpClient>(clientBase, "createHttpClient"),
            GetFieldValue<CreateHttpClient>(clientClone, "createHttpClient")
            ));

            Assert.IsTrue(ReferenceEquals(
            GetFieldValue<ISendHttpRequestMessage>(clientBase, "sendHttpRequestMessage"),
            GetFieldValue<ISendHttpRequestMessage>(clientClone, "sendHttpRequestMessage")));
        }

        [TestMethod]
        public void TestWithCreateHttpClient()
        {
            using var clientBase = GetBaseClient();

            CreateHttpClient createHttpClient = (n) => new HttpClient();

            var clientClone = clientBase.With(createHttpClient);


            Assert.IsTrue(ReferenceEquals(clientBase.BaseUri, clientClone.BaseUri));

            Assert.IsTrue(ReferenceEquals(clientBase.SerializationAdapter, clientClone.SerializationAdapter));

            Assert.IsTrue(ReferenceEquals(
                GetFieldValue<IGetHttpRequestMessage>(clientBase, "getHttpRequestMessage"),
                GetFieldValue<IGetHttpRequestMessage>(clientClone, "getHttpRequestMessage")));

            Assert.AreEqual(clientBase.Name, clientClone.Name);
            Assert.AreEqual(clientBase.Timeout, clientClone.Timeout);
            Assert.AreEqual(clientBase.ThrowExceptionOnFailure, clientClone.ThrowExceptionOnFailure);

            //Note the header reference is getting copied across. This might actually be problematic if the collection is not immutable
            Assert.IsTrue(ReferenceEquals(clientBase.DefaultRequestHeaders, clientClone.DefaultRequestHeaders));

            Assert.IsTrue(ReferenceEquals(
            createHttpClient,
            GetFieldValue<CreateHttpClient>(clientClone, "createHttpClient")
            ));

            Assert.IsTrue(ReferenceEquals(
            GetFieldValue<ISendHttpRequestMessage>(clientBase, "sendHttpRequestMessage"),
            GetFieldValue<ISendHttpRequestMessage>(clientClone, "sendHttpRequestMessage")));
        }


        [TestMethod]
        public void TestWithSendHttpRequestMessage()
        {
            using var clientBase = GetBaseClient();

            var sendHttpRequestMessage = new Mock<ISendHttpRequestMessage>().Object;

            var clientClone = clientBase.With(sendHttpRequestMessage);

            Assert.IsTrue(ReferenceEquals(
            sendHttpRequestMessage,
            GetFieldValue<ISendHttpRequestMessage>(clientClone, "sendHttpRequestMessage")
            ));


            Assert.IsTrue(ReferenceEquals(clientBase.SerializationAdapter, clientClone.SerializationAdapter));

            Assert.IsTrue(ReferenceEquals(
                GetFieldValue<IGetHttpRequestMessage>(clientBase, "getHttpRequestMessage"),
                GetFieldValue<IGetHttpRequestMessage>(clientClone, "getHttpRequestMessage")));

            Assert.IsTrue(ReferenceEquals(
            GetFieldValue<CreateHttpClient>(clientBase, "createHttpClient"),
            GetFieldValue<CreateHttpClient>(clientClone, "createHttpClient")
            ));

            Assert.AreEqual(clientBase.Name, clientClone.Name);
            Assert.AreEqual(clientBase.Timeout, clientClone.Timeout);
            Assert.AreEqual(clientBase.ThrowExceptionOnFailure, clientClone.ThrowExceptionOnFailure);
            Assert.AreEqual(clientBase.BaseUri, clientClone.BaseUri);

            //Note the header reference is getting copied across. This might actually be problematic if the collection is not immutable
            Assert.IsTrue(ReferenceEquals(clientBase.DefaultRequestHeaders, clientClone.DefaultRequestHeaders));
        }

        private static Client GetBaseClient()
        {
            var serializationAdapterMock = new Mock<ISerializationAdapter>();
            const string name = "test";
            var uri = new Uri("http://www.test.com");
            var headersCollectionMock = new Mock<IHeadersCollection>();
            var loggerMock = new Mock<ILogger<Client>>();
#pragma warning disable IDE0039 // Use local function
            CreateHttpClient? createHttpClient = (n) => new HttpClient();
#pragma warning restore IDE0039 // Use local function
            var sendHttpRequestMessageMock = new Mock<ISendHttpRequestMessage>();
            var getHttpRequestMessageMock = new Mock<IGetHttpRequestMessage>();
            var timeout = new TimeSpan(0, 1, 0);
            const bool throwExceptionOnFailure = true;
            var clientBase = new Client(
                            serializationAdapterMock.Object,
                            uri,
                            headersCollectionMock.Object,
                            loggerMock.Object,
                            createHttpClient,
                            sendHttpRequestMessageMock.Object,
                            getHttpRequestMessageMock.Object,
                            timeout,
                            throwExceptionOnFailure
,
                            name);

            return clientBase;
        }

        private static T? GetFieldValue<T>(Client clientClone, string fieldName)
        {
            var fieldInfo = typeof(Client).GetField(fieldName, BindingFlags.GetField | BindingFlags.NonPublic | BindingFlags.Instance);

            return fieldInfo == null ? throw new InvalidOperationException() : (T?)fieldInfo.GetValue(clientClone);
        }
        #endregion

        #endregion

        #region Helpers

#if !NET45
        //TODO: Point a test at these on .NET 4.5

        private static void GetHttpClientMoq(out Mock<HttpMessageHandler> handlerMock, out HttpClient httpClient, HttpResponseMessage value)
        {
            handlerMock = new Mock<HttpMessageHandler>(MockBehavior.Strict);

            handlerMock
            .Protected()
            .Setup<Task<HttpResponseMessage>>(
            "SendAsync",
            ItExpr.IsAny<HttpRequestMessage>(),
            ItExpr.IsAny<CancellationToken>())
            .ReturnsAsync(value)
            .Verifiable();

            httpClient = new HttpClient(handlerMock.Object);
        }

        private static bool CheckRequestMessage(HttpRequestMessage httpRequestMessage, Uri requestUri, List<KeyValuePair<string, IEnumerable<string>>> expectedHeaders, bool hasDefaultJsonContentHeader)
        {
            if (hasDefaultJsonContentHeader)
            {
                KeyValuePair<string, IEnumerable<string>>? contentTypeHeader = httpRequestMessage.Content.Headers.FirstOrDefault(k => k.Key == HeadersExtensions.ContentTypeHeaderName);
                if (contentTypeHeader.Value.Value.FirstOrDefault() != HeadersExtensions.JsonMediaType) return false;
            }

            if (expectedHeaders != null)
            {
                foreach (var expectedHeader in expectedHeaders)
                {
                    KeyValuePair<string, IEnumerable<string>>? foundKeyValuePair = httpRequestMessage.Headers.FirstOrDefault(k => k.Key == expectedHeader.Key);

                    var foundHeaderStrings = foundKeyValuePair.Value.Value.ToList();

                    var i = 0;
                    foreach (var expectedHeaderString in expectedHeader.Value)
                    {
                        if (foundHeaderStrings[i] != expectedHeaderString)
                        {
                            return false;
                        }
                        i++;
                    }
                }
            }

            return
                httpRequestMessage.Method == HttpMethod.Post &&
                httpRequestMessage.RequestUri == requestUri;
        }
#endif

        public static async Task AssertThrowsAsync<T>(Task task, string expectedMessage) where T : Exception
        {
            if (task == null) throw new ArgumentNullException(nameof(task));

            try
            {
                await task;
            }
            catch (Exception ex)
            {
                if (ex is T)
                {
                    Assert.AreEqual(expectedMessage, ex.Message);
                    return;
                }

                Assert.Fail($"Expection exception type: {typeof(T)} Actual type: {ex.GetType()}");
            }

            Assert.Fail($"No exception thrown");
        }

        private static HttpClient MintClient()
        {
#if NETCOREAPP3_1

            var httpClient = _testServer.CreateClient();
            testServerBaseUri = httpClient.BaseAddress;
            httpClient.BaseAddress = null;
            return httpClient;
#else
            testServerBaseUri = new Uri(LocalBaseUriString);
            return new HttpClient();
#endif
        }

        private static IClient GetJsonClient(Uri? baseUri = null)
        {
            IClient restClient;

            var defaultHeaders = HeadersExtensions.SetJsonContentTypeHeader();

            if (baseUri != null)
            {
                var httpClient = MintClient();
                var testClientFactory = new TestClientFactory(httpClient);
                restClient = new Client(
                    new NewtonsoftSerializationAdapter(),
                    baseUri: baseUri,
                    createHttpClient: testClientFactory.CreateClient,
                    defaultRequestHeaders: defaultHeaders);
            }
            else
            {
                restClient = new Client(
                    new NewtonsoftSerializationAdapter(),
                    baseUri: testServerBaseUri,
                    createHttpClient: _testServerHttpClientFactory.CreateClient,
                    defaultRequestHeaders: defaultHeaders);
            }

            return restClient;
        }

#if !NET45
        private static bool CheckRequestHeaders(IHeadersCollection requestHeadersCollection) =>
            requestHeadersCollection.Contains("Test") && requestHeadersCollection["Test"].First() == "Test";

        private static bool CheckResponseHeaders(IHeadersCollection responseHeadersCollection) => responseHeadersCollection.Contains("Test1") && responseHeadersCollection["Test1"].First() == "a";
#endif
        #endregion
    }
}<|MERGE_RESOLUTION|>--- conflicted
+++ resolved
@@ -537,13 +537,8 @@
                 createHttpClient: _createHttpClient,
                 name: null);
 
-<<<<<<< HEAD
             var json = await client.GetAsync<string>();
-            var country = JsonConvert.DeserializeObject<List<RestCountry>>(json).FirstOrDefault();
-=======
-            var json = await client.GetAsync<string>().ConfigureAwait(false);
             var country = JsonConvert.DeserializeObject<List<RestCountry>>(json).First();
->>>>>>> 6c5dfc38
             Assert.AreEqual("Australia", country.name);
         }
 
@@ -551,13 +546,8 @@
         public async Task TestGetRestCountriesNoBaseUri()
         {
             using var client = new Client(new NewtonsoftSerializationAdapter(), createHttpClient: _createHttpClient);
-<<<<<<< HEAD
             List<RestCountry> countries = await client.GetAsync<List<RestCountry>>(RestCountriesAustraliaUri);
-            var country = countries.FirstOrDefault();
-=======
-            List<RestCountry> countries = await client.GetAsync<List<RestCountry>>(RestCountriesAustraliaUri).ConfigureAwait(false);
             var country = countries.First();
->>>>>>> 6c5dfc38
             Assert.AreEqual("Australia", country.name);
         }
 
