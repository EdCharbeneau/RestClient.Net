

using Microsoft.Extensions.Logging;
using Microsoft.Extensions.Logging.Abstractions;
using RestClient.Net.Abstractions;
using RestClient.Net.Abstractions.Extensions;
using System;
using System.Collections.Generic;
using System.Linq;
using System.Net.Http;
using System.Threading.Tasks;


namespace RestClient.Net
{

    //TODO: Tests to make sure that null logger is OK

    /// <summary>
    /// Rest client implementation using Microsoft's HttpClient class. 
    /// </summary>
    public sealed class Client : IClient, IDisposable
    {
        #region Internal Fields

        /// <summary>
        /// Delegate used for getting or creating HttpClient instances when the SendAsync call is made
        /// </summary>
        internal readonly CreateHttpClient createHttpClient;

        /// <summary>
        /// Gets the delegate responsible for converting rest requests to http requests
        /// </summary>
        internal readonly IGetHttpRequestMessage getHttpRequestMessage;

        internal readonly ISendHttpRequestMessage sendHttpRequest;
        /// <summary>
        /// Compresses and decompresses http requests 
        /// </summary>
        internal readonly IZip? zip;

        /// <summary>
        /// Logging abstraction that will trace request/response data and log events
        /// </summary>
        internal readonly ILogger logger;

        #endregion Internal Fields

        #region Private Fields

        /// <summary>
        /// This is an interesting approach to storing minted HttpClients. If the Client is not disposed, this dictionary may pile up and cause memory leaks
        /// TODO: Find a way to store the HttpClient in this class without copying it to cloned clients via createHttpClient
        /// </summary>
        private static readonly Dictionary<Client, HttpClient> HttpClientsByClient = new();

        private bool disposed;

        #endregion Private Fields

        #region Public Constructors
        /// <param name="serializationAdapter">The serialization adapter for serializing/deserializing http content bodies. Defaults to JSON and adds the default Content-Type header for JSON on platforms later than .NET Framework 4.5</param>
        /// <param name="name">The of the client instance. This is also passed to the HttpClient factory to get or create HttpClient instances</param>
        /// <param name="baseUri">The base Url for the client. Specify this if the client will be used for one Url only. This should be an absolute Uri</param>
        /// <param name="defaultRequestHeaders">Default headers to be sent with http requests</param>
        /// <param name="logger">Logging abstraction that will trace request/response data and log events</param>
        /// <param name="createHttpClient">The delegate that is used for getting or creating HttpClient instances when the SendAsync call is made</param>
        /// <param name="sendHttpRequest">The service responsible for performing the SendAsync method on HttpClient. This can replaced in the constructor in order to implement retries and so on.</param>
        /// <param name="getHttpRequestMessage">Service responsible for converting rest requests to http requests</param>
        /// <param name="timeout">Amount of time a request should wait before timing out</param>
        /// <param name="zip">Provides a mechanism for unzipping gzip responses on platforms where HttpClient does not do this automatically (Looking at you UWP)</param>
        /// <param name="throwExceptionOnFailure">Whether or not to throw an exception on non-successful http calls</param>
        public Client(
#if NET45
           ISerializationAdapter serializationAdapter,
#else
           ISerializationAdapter? serializationAdapter = null,
#endif
            string? name = null,
            Uri? baseUri = null,
            IHeadersCollection? defaultRequestHeaders = null,
            ILogger<Client>? logger = null,
            CreateHttpClient? createHttpClient = null,
            ISendHttpRequestMessage? sendHttpRequest = null,
            IGetHttpRequestMessage? getHttpRequestMessage = null,
            TimeSpan timeout = default,
            IZip? zip = null,
            bool throwExceptionOnFailure = true)
        {
            DefaultRequestHeaders = defaultRequestHeaders ?? NullHeadersCollection.Instance;

#if NET45
            SerializationAdapter = serializationAdapter ?? throw new ArgumentNullException(nameof(serializationAdapter));
#else
            if (serializationAdapter == null)
            {
                //Use a shared instance for serialization. There should be no reason that this is not thread safe. Unless it's not.
                SerializationAdapter = JsonSerializationAdapter.Instance;
                DefaultRequestHeaders = DefaultRequestHeaders.SetJsonContentTypeHeader();
            }
            else
            {
                SerializationAdapter = serializationAdapter;
            }
#endif

            this.logger = (ILogger?)logger ?? NullLogger.Instance;

            BaseUri = baseUri;

            Name = name ?? Guid.NewGuid().ToString();

            this.getHttpRequestMessage = getHttpRequestMessage ?? DefaultGetHttpRequestMessage.Instance;

            if (createHttpClient == null)
            {
                if (!HttpClientsByClient.ContainsKey(this))
                {
                    HttpClientsByClient.Add(this, new HttpClient());
                }

                this.createHttpClient = n => HttpClientsByClient[this];
            }
            else
            {
                this.createHttpClient = createHttpClient;
            }

            this.sendHttpRequest = sendHttpRequest ?? DefaultSendHttpRequestMessage.Instance;

            Timeout = timeout;
            this.zip = zip;
            ThrowExceptionOnFailure = throwExceptionOnFailure;
        }

        #endregion Public Constructors

        #region Public Properties

        /// <summary>
        /// Base Uri for the client. Any resources specified on requests will be relative to this.
        /// </summary>
        public Uri? BaseUri { get; }

        /// <summary>
        /// Default headers to be sent with http requests
        /// </summary>
        public IHeadersCollection DefaultRequestHeaders { get; }

        /// <summary>
        /// Name of the client
        /// </summary>
        public string Name { get; }

        /// <summary>
        /// Adapter for serialization/deserialization of http body data
        /// </summary>
        public ISerializationAdapter SerializationAdapter { get; }

        /// <summary>
        /// Specifies whether or not the client will throw an exception when non-successful status codes are returned in the http response. The default is true
        /// </summary>
        public bool ThrowExceptionOnFailure { get; } = true;

        /// <summary>
        /// Default timeout for http requests
        /// </summary>
        public TimeSpan Timeout { get; }

        #endregion Public Properties

        #region Public Methods

        public void Dispose()
        {
            if (disposed) return;

            disposed = true;

            if (HttpClientsByClient.ContainsKey(this))
            {
                HttpClientsByClient[this].Dispose();
                _ = HttpClientsByClient.Remove(this);
            }
        }

        async Task<Response<TResponseBody>> IClient.SendAsync<TResponseBody, TRequestBody>(IRequest<TRequestBody> request)
        {
            //Why do we need to check for null? Nullable is turned on....
            if (request == null) throw new ArgumentNullException(nameof(request));

            HttpResponseMessage httpResponseMessage;
            HttpClient httpClient;

            try
            {
                logger.LogTrace(Messages.TraceBeginSend, request, TraceEvent.Request);

                httpClient = createHttpClient(Name);

                if (httpClient.BaseAddress != null)
                {
                    throw new InvalidOperationException($"{nameof(createHttpClient)} returned a {nameof(HttpClient)} with a {nameof(HttpClient.BaseAddress)}. The {nameof(HttpClient)} must never have a {nameof(HttpClient.BaseAddress)}. Fix the {nameof(createHttpClient)} func so that it never creates a {nameof(HttpClient)} with {nameof(HttpClient.BaseAddress)}");
                }

                if (httpClient.DefaultRequestHeaders.Any())
                {
                    throw new InvalidOperationException($"{nameof(createHttpClient)} returned a {nameof(HttpClient)} with at least one item in {nameof(HttpClient.DefaultRequestHeaders)}. The {nameof(HttpClient)} must never have {nameof(HttpClient.DefaultRequestHeaders)}. Fix the {nameof(createHttpClient)} func so that it never creates a {nameof(HttpClient)} with {nameof(HttpClient.DefaultRequestHeaders)}");
                }

                logger.LogTrace("Got HttpClient: {httpClient}", httpClient);

                if (httpClient == null) throw new InvalidOperationException("CreateHttpClient returned null");

                //Note: if HttpClient naming is not handled properly, this may alter the HttpClient of another RestClient
                //TODO: Get rid of this
                if (httpClient.Timeout != Timeout && Timeout != default) httpClient.Timeout = Timeout;

                logger.LogTrace("HttpClient configured. Request: {request} Adapter: {serializationAdapter}", request, SerializationAdapter);

                if (request == null) throw new ArgumentNullException(nameof(request));

                var requestBodyIsNull = request.BodyData == null;

                logger.LogTrace(!requestBodyIsNull ? "Request body" : "No request body", new object[] { requestBodyIsNull });

                //Note: we do not simply get the HttpRequestMessage here. If we use something like Polly, we may need to send it several times, and you cannot send the same message multiple times
                //This is why we must compose the send func with getHttpRequestMessage

                httpResponseMessage = await sendHttpRequest.SendHttpRequestMessage(
                    httpClient,
                    getHttpRequestMessage,
                    request,
                    logger,
                    SerializationAdapter
                    ).ConfigureAwait(false);
            }
            catch (TaskCanceledException tce)
            {
                logger.LogError(tce, Messages.ErrorTaskCancelled, request);
                throw;
            }
            catch (OperationCanceledException oce)
            {
                logger.LogError(oce, "OperationCanceledException {request}", request);
                throw;
            }
            catch (Exception ex)
            {
                var exception = new SendException(Messages.ErrorSendException, request, ex);
                logger.LogError(exception, Messages.ErrorSendException, request);
                throw exception;
            }

            logger.LogTrace("Successful request/response {request}", request);

<<<<<<< HEAD
            return await ProcessResponseAsync<TResponseBody, TRequestBody>(request, httpResponseMessage, httpClient).ConfigureAwait(false);
=======
            return await ProcessResponseAsync<TResponseBody>(request, httpResponseMessage).ConfigureAwait(false);
>>>>>>> 39b57fe7
        }

        #endregion Public Methods

        #region Private Methods

<<<<<<< HEAD
        private async Task<Response<TResponseBody>> ProcessResponseAsync<TResponseBody, TRequestBody>(IRequest<TRequestBody> request, HttpResponseMessage httpResponseMessage, HttpClient httpClient)
=======
        private static bool IsUpdate(HttpRequestMethod httpRequestMethod) => _updateHttpRequestMethods.Contains(httpRequestMethod);

        private async Task<Response<TResponseBody>> ProcessResponseAsync<TResponseBody>(
            IRequest request,
            HttpResponseMessage httpResponseMessage)
>>>>>>> 39b57fe7
        {
            byte[]? responseData = null;

            if (zip != null)
            {
                //This is for cases where an unzipping utility needs to be used to unzip the content. This is actually a bug in UWP
                var gzipHeader = httpResponseMessage.Content.Headers.ContentEncoding.FirstOrDefault(h =>
                    !string.IsNullOrEmpty(h) && h.Equals("gzip", StringComparison.OrdinalIgnoreCase));
                if (gzipHeader != null)
                {
                    var bytes = await httpResponseMessage.Content.ReadAsByteArrayAsync().ConfigureAwait(false);
                    responseData = zip.Unzip(bytes);
                }
            }

            responseData ??= await httpResponseMessage.Content.ReadAsByteArrayAsync().ConfigureAwait(false);

            var httpResponseHeadersCollection = httpResponseMessage.Headers.ToHeadersCollection();

            TResponseBody responseBody = default;

            if (httpResponseMessage.IsSuccessStatusCode)
            {

                try
                {
                    responseBody = SerializationAdapter.Deserialize<TResponseBody>(responseData, httpResponseHeadersCollection);
                }
                catch (Exception ex)
                {
                    throw new DeserializationException(Messages.ErrorMessageDeserialization, responseData, ex);
                }
            }

            //No idea why this is necessary...
            if (httpResponseMessage == null) throw new ArgumentNullException(nameof(httpResponseMessage));

            var headersCollection2 = httpResponseMessage.Content?.Headers?.ToHeadersCollection();

            var httpResponseMessageResponse = new Response<TResponseBody>
            (
                httpResponseMessage.Headers.ToHeadersCollection().Append(headersCollection2),
                (int)httpResponseMessage.StatusCode,
                request.HttpRequestMethod,
                responseData,
                responseBody,
                request.Uri
            );

            if (!httpResponseMessageResponse.IsSuccess)
            {
                return !ThrowExceptionOnFailure
                    ? httpResponseMessageResponse
                    : throw new HttpStatusException(
                        Messages.GetErrorMessageNonSuccess(httpResponseMessageResponse.StatusCode,
                        httpResponseMessageResponse.RequestUri),
                        httpResponseMessageResponse);
            }

            logger.LogTrace(Messages.TraceResponseProcessed, httpResponseMessageResponse, TraceEvent.Response);

            return httpResponseMessageResponse;
        }

        #endregion Private Methods
    }
}<|MERGE_RESOLUTION|>--- conflicted
+++ resolved
@@ -254,26 +254,16 @@
 
             logger.LogTrace("Successful request/response {request}", request);
 
-<<<<<<< HEAD
-            return await ProcessResponseAsync<TResponseBody, TRequestBody>(request, httpResponseMessage, httpClient).ConfigureAwait(false);
-=======
             return await ProcessResponseAsync<TResponseBody>(request, httpResponseMessage).ConfigureAwait(false);
->>>>>>> 39b57fe7
         }
 
         #endregion Public Methods
 
         #region Private Methods
-
-<<<<<<< HEAD
-        private async Task<Response<TResponseBody>> ProcessResponseAsync<TResponseBody, TRequestBody>(IRequest<TRequestBody> request, HttpResponseMessage httpResponseMessage, HttpClient httpClient)
-=======
-        private static bool IsUpdate(HttpRequestMethod httpRequestMethod) => _updateHttpRequestMethods.Contains(httpRequestMethod);
 
         private async Task<Response<TResponseBody>> ProcessResponseAsync<TResponseBody>(
             IRequest request,
             HttpResponseMessage httpResponseMessage)
->>>>>>> 39b57fe7
         {
             byte[]? responseData = null;
 
