

using Microsoft.Extensions.Logging;
using Microsoft.Extensions.Logging.Abstractions;
using System;
using System.Linq;
using System.Net.Http;
using System.Threading.Tasks;
using Urls;

namespace RestClient.Net
{

    //TODO: Tests to make sure that null logger is OK

    /// <summary>
    /// Rest client implementation using Microsoft's HttpClient class. 
    /// </summary>
    public sealed class Client : IClient, IDisposable
    {
        #region Internal Fields

        /// <summary>
        /// Delegate used for getting or creating HttpClient instances when the SendAsync call is made
        /// </summary>
        internal readonly CreateHttpClient createHttpClient;

        /// <summary>
        /// Gets the delegate responsible for converting rest requests to http requests
        /// </summary>
        internal readonly IGetHttpRequestMessage getHttpRequestMessage;

        internal readonly ISendHttpRequestMessage sendHttpRequestMessage;

        /// <summary>
        /// Logging abstraction that will trace request/response data and log events
        /// </summary>
        internal readonly ILogger logger;

        #endregion Internal Fields

        #region Private Fields


        internal readonly Lazy<HttpClient> lazyHttpClient;

        private bool disposed;

        #endregion Private Fields

        #region Public Constructors
        /// <param name="serializationAdapter">The serialization adapter for serializing/deserializing http content bodies. Defaults to JSON and adds the default Content-Type header for JSON on platforms later than .NET Framework 4.5</param>
        /// <param name="name">The of the client instance. This is also passed to the HttpClient factory to get or create HttpClient instances</param>
<<<<<<< HEAD
        /// <param name="baseUri">The base Url for the client. Specify this if the client will be used for one Url only. This should be an absolute Uri</param>
=======
        /// <param name="baseUrl">The base Url for the client. Specify this if the client will be used for one Url only. This should be an absolute Uri</param>
>>>>>>> a6b18e98
        /// <param name="defaultRequestHeaders">Default headers to be sent with http requests</param>
        /// <param name="logger">Logging abstraction that will trace request/response data and log events</param>
        /// <param name="createHttpClient">The delegate that is used for getting or creating HttpClient instances when the SendAsync call is made</param>
        /// <param name="sendHttpRequest">The service responsible for performing the SendAsync method on HttpClient. This can replaced in the constructor in order to implement retries and so on.</param>
        /// <param name="getHttpRequestMessage">Service responsible for converting rest requests to http requests</param>
<<<<<<< HEAD
        /// <param name="timeout">Amount of time a request should wait before timing out</param>
=======
>>>>>>> a6b18e98
        /// <param name="throwExceptionOnFailure">Whether or not to throw an exception on non-successful http calls</param>
        public Client(
#pragma warning disable CA1054 // URI-like parameters should not be strings
        string baseUrl,
#pragma warning restore CA1054 // URI-like parameters should not be strings
#if NET45
        ISerializationAdapter serializationAdapter,
#else
        ISerializationAdapter? serializationAdapter = null,
#endif
        IHeadersCollection? defaultRequestHeaders = null,
        ILogger<Client>? logger = null,
        CreateHttpClient? createHttpClient = null,
        ISendHttpRequestMessage? sendHttpRequest = null,
        IGetHttpRequestMessage? getHttpRequestMessage = null,
        bool throwExceptionOnFailure = true,
        string? name = null) : this(
            serializationAdapter,
            baseUrl.ToAbsoluteUrl(),
            defaultRequestHeaders,
            logger,
            createHttpClient,
            sendHttpRequest,
            getHttpRequestMessage,
            throwExceptionOnFailure,
            name)
        {
        }

        /// <param name="serializationAdapter">The serialization adapter for serializing/deserializing http content bodies. Defaults to JSON and adds the default Content-Type header for JSON on platforms later than .NET Framework 4.5</param>
        /// <param name="name">The of the client instance. This is also passed to the HttpClient factory to get or create HttpClient instances</param>
        /// <param name="baseUrl">The base Url for the client. Specify this if the client will be used for one Url only. This should be an absolute Uri</param>
        /// <param name="defaultRequestHeaders">Default headers to be sent with http requests</param>
        /// <param name="logger">Logging abstraction that will trace request/response data and log events</param>
        /// <param name="createHttpClient">The delegate that is used for getting or creating HttpClient instances when the SendAsync call is made</param>
        /// <param name="sendHttpRequest">The service responsible for performing the SendAsync method on HttpClient. This can replaced in the constructor in order to implement retries and so on.</param>
        /// <param name="getHttpRequestMessage">Service responsible for converting rest requests to http requests</param>
<<<<<<< HEAD
        /// <param name="timeout">Amount of time a request should wait before timing out</param>
=======
>>>>>>> a6b18e98
        /// <param name="throwExceptionOnFailure">Whether or not to throw an exception on non-successful http calls</param>
        public Client(
        AbsoluteUrl? baseUrl,
#if NET45
        ISerializationAdapter serializationAdapter,
#else
        ISerializationAdapter? serializationAdapter = null,
#endif
        IHeadersCollection? defaultRequestHeaders = null,
        ILogger<Client>? logger = null,
        CreateHttpClient? createHttpClient = null,
        ISendHttpRequestMessage? sendHttpRequest = null,
        IGetHttpRequestMessage? getHttpRequestMessage = null,
        bool throwExceptionOnFailure = true,
        string? name = null) : this(
            serializationAdapter,
            baseUrl,
            defaultRequestHeaders,
            logger,
            createHttpClient,
            sendHttpRequest,
            getHttpRequestMessage,
            throwExceptionOnFailure,
            name)
        {
        }

        /// <param name="serializationAdapter">The serialization adapter for serializing/deserializing http content bodies. Defaults to JSON and adds the default Content-Type header for JSON on platforms later than .NET Framework 4.5</param>
        /// <param name="name">The of the client instance. This is also passed to the HttpClient factory to get or create HttpClient instances</param>
        /// <param name="baseUrl">The base Url for the client. Specify this if the client will be used for one Url only. This should be an absolute Uri</param>
        /// <param name="defaultRequestHeaders">Default headers to be sent with http requests</param>
        /// <param name="logger">Logging abstraction that will trace request/response data and log events</param>
        /// <param name="createHttpClient">The delegate that is used for getting or creating HttpClient instances when the SendAsync call is made</param>
        /// <param name="sendHttpRequest">The service responsible for performing the SendAsync method on HttpClient. This can replaced in the constructor in order to implement retries and so on.</param>
        /// <param name="getHttpRequestMessage">Service responsible for converting rest requests to http requests</param>
<<<<<<< HEAD
        /// <param name="timeout">Amount of time a request should wait before timing out</param>
=======
>>>>>>> a6b18e98
        /// <param name="throwExceptionOnFailure">Whether or not to throw an exception on non-successful http calls</param>
        public Client(
#if NET45
        ISerializationAdapter serializationAdapter,
#else
        ISerializationAdapter? serializationAdapter = null,
#endif
        AbsoluteUrl? baseUrl = null,
        IHeadersCollection? defaultRequestHeaders = null,
        ILogger<Client>? logger = null,
        CreateHttpClient? createHttpClient = null,
        ISendHttpRequestMessage? sendHttpRequest = null,
        IGetHttpRequestMessage? getHttpRequestMessage = null,
        bool throwExceptionOnFailure = true,
        string? name = null)
        {
            DefaultRequestHeaders = defaultRequestHeaders ?? NullHeadersCollection.Instance;

#if NET45
            SerializationAdapter = serializationAdapter ?? throw new ArgumentNullException(nameof(serializationAdapter));
#else
            if (serializationAdapter == null)
            {
                //Use a shared instance for serialization. There should be no reason that this is not thread safe. Unless it's not.
                SerializationAdapter = JsonSerializationAdapter.Instance;
                DefaultRequestHeaders = DefaultRequestHeaders.WithJsonContentTypeHeader();
            }
            else
            {
                SerializationAdapter = serializationAdapter;
            }
#endif

            this.logger = (ILogger?)logger ?? NullLogger.Instance;

            BaseUrl = baseUrl ?? AbsoluteUrl.Empty;

            Name = name ?? Guid.NewGuid().ToString();

            this.getHttpRequestMessage = getHttpRequestMessage ?? DefaultGetHttpRequestMessage.Instance;

            this.createHttpClient = createHttpClient ?? new CreateHttpClient((n) => new HttpClient());

            lazyHttpClient = new Lazy<HttpClient>(() => this.createHttpClient(Name));

            sendHttpRequestMessage = sendHttpRequest ?? DefaultSendHttpRequestMessage.Instance;

            ThrowExceptionOnFailure = throwExceptionOnFailure;
        }

        #endregion Public Constructors

        #region Public Properties

        /// <summary>
        /// Base Url for the client. Any resources specified on requests will be relative to this.
        /// </summary>
        public AbsoluteUrl BaseUrl { get; init; }

        /// <summary>
        /// Default headers to be sent with http requests
        /// </summary>
        public IHeadersCollection DefaultRequestHeaders { get; init; }

        /// <summary>
        /// Name of the client
        /// </summary>
        public string Name { get; init; }

        /// <summary>
        /// Adapter for serialization/deserialization of http body data
        /// </summary>
        public ISerializationAdapter SerializationAdapter { get; init; }

        /// <summary>
        /// Specifies whether or not the client will throw an exception when non-successful status codes are returned in the http response. The default is true
        /// </summary>
        public bool ThrowExceptionOnFailure { get; init; } = true;

        #endregion Public Properties

        #region Public Methods

        public void Dispose()
        {
            if (disposed) return;

            disposed = true;

            lazyHttpClient.Value?.Dispose();
        }

        public async Task<Response<TResponseBody>> SendAsync<TResponseBody, TRequestBody>(IRequest<TRequestBody> request)
        {
            if (request == null) throw new ArgumentNullException(nameof(request));

            HttpResponseMessage httpResponseMessage;

            try
            {
                var httpClient = lazyHttpClient.Value ?? throw new InvalidOperationException("createHttpClient returned null");

                //Validate these on every call because they could change any time

                if (httpClient.BaseAddress != null)
                {
                    throw new InvalidOperationException($"createHttpClient returned a {nameof(HttpClient)} with a {nameof(HttpClient.BaseAddress)}. The {nameof(HttpClient)} must never have a {nameof(HttpClient.BaseAddress)}. Fix the createHttpClient func so that it never creates a {nameof(HttpClient)} with {nameof(HttpClient.BaseAddress)}");
                }

                if (httpClient.DefaultRequestHeaders.Any())
                {
                    throw new InvalidOperationException($"createHttpClient returned a {nameof(HttpClient)} with at least one item in {nameof(HttpClient.DefaultRequestHeaders)}. The {nameof(HttpClient)} must never have {nameof(HttpClient.DefaultRequestHeaders)}. Fix the createHttpClient func so that it never creates a {nameof(HttpClient)} with {nameof(HttpClient.DefaultRequestHeaders)}");
                }

                logger.LogTrace(Messages.TraceBeginSend, request, TraceEvent.Request, lazyHttpClient.Value, SerializationAdapter, (object?)request.BodyData ?? "");

                //Note: we do not simply get the HttpRequestMessage here. If we use something like Polly, we may need to send it several times, and you cannot send the same message multiple times
                //This is why we must compose the send func with getHttpRequestMessage

                httpResponseMessage = await sendHttpRequestMessage.SendHttpRequestMessage(
                    lazyHttpClient.Value,
                    getHttpRequestMessage,
                    request,
                    logger,
                    SerializationAdapter
                    ).ConfigureAwait(false);
            }
            catch (TaskCanceledException tce)
            {
                logger.LogError(tce, Messages.ErrorTaskCancelled, request);
                throw;
            }
            catch (Exception ex)
            {
                var exception = new SendException(Messages.ErrorSendException, request, ex);
                logger.LogError(exception, Messages.ErrorSendException, request);
                throw exception;
            }

            logger.LogTrace("Successful request/response {request}", request);

            return await ProcessResponseAsync<TResponseBody>(request, httpResponseMessage).ConfigureAwait(false);
        }

        #endregion Public Methods

        #region Private Methods

        private async Task<Response<TResponseBody>> ProcessResponseAsync<TResponseBody>(
            IRequest request,
            HttpResponseMessage httpResponseMessage)
        {
            //No idea why this is necessary...
            if (httpResponseMessage == null) throw new ArgumentNullException(nameof(httpResponseMessage));

            var responseData = await httpResponseMessage.Content.ReadAsByteArrayAsync().ConfigureAwait(false);

            var httpResponseHeadersCollection = httpResponseMessage.Headers.ToHeadersCollection();
            var contentHeaders = httpResponseMessage.Content?.Headers?.ToHeadersCollection();
            var allHeaders = httpResponseMessage.Headers.ToHeadersCollection().Append(contentHeaders);

            TResponseBody? responseBody = default;

            if (httpResponseMessage.IsSuccessStatusCode)
            {

                try
                {
                    responseBody = SerializationAdapter.Deserialize<TResponseBody>(responseData, httpResponseHeadersCollection);
                }
                catch (Exception ex)
                {
                    var deserializationException = new DeserializationException(Messages.ErrorMessageDeserialization, responseData, ex);

                    logger.LogError(deserializationException, Messages.ErrorMessageDeserialization, responseData);

                    throw deserializationException;
                }
            }

            var httpResponseMessageResponse = new Response<TResponseBody>
            (
                allHeaders,
                (int)httpResponseMessage.StatusCode,
                request.HttpRequestMethod,
                responseData,
                responseBody,
                request.Uri
            );

            if (!httpResponseMessageResponse.IsSuccess)
            {
                return !ThrowExceptionOnFailure
                    ? httpResponseMessageResponse
                    : throw new HttpStatusException(
                        Messages.GetErrorMessageNonSuccess(httpResponseMessageResponse.StatusCode,
                        httpResponseMessageResponse.RequestUri),
                        httpResponseMessageResponse);
            }

            logger.LogTrace(Messages.TraceResponseProcessed, httpResponseMessageResponse, TraceEvent.Response);

            return httpResponseMessageResponse;
        }

        #endregion Private Methods
    }
}<|MERGE_RESOLUTION|>--- conflicted
+++ resolved
@@ -51,20 +51,12 @@
         #region Public Constructors
         /// <param name="serializationAdapter">The serialization adapter for serializing/deserializing http content bodies. Defaults to JSON and adds the default Content-Type header for JSON on platforms later than .NET Framework 4.5</param>
         /// <param name="name">The of the client instance. This is also passed to the HttpClient factory to get or create HttpClient instances</param>
-<<<<<<< HEAD
-        /// <param name="baseUri">The base Url for the client. Specify this if the client will be used for one Url only. This should be an absolute Uri</param>
-=======
         /// <param name="baseUrl">The base Url for the client. Specify this if the client will be used for one Url only. This should be an absolute Uri</param>
->>>>>>> a6b18e98
         /// <param name="defaultRequestHeaders">Default headers to be sent with http requests</param>
         /// <param name="logger">Logging abstraction that will trace request/response data and log events</param>
         /// <param name="createHttpClient">The delegate that is used for getting or creating HttpClient instances when the SendAsync call is made</param>
         /// <param name="sendHttpRequest">The service responsible for performing the SendAsync method on HttpClient. This can replaced in the constructor in order to implement retries and so on.</param>
         /// <param name="getHttpRequestMessage">Service responsible for converting rest requests to http requests</param>
-<<<<<<< HEAD
-        /// <param name="timeout">Amount of time a request should wait before timing out</param>
-=======
->>>>>>> a6b18e98
         /// <param name="throwExceptionOnFailure">Whether or not to throw an exception on non-successful http calls</param>
         public Client(
 #pragma warning disable CA1054 // URI-like parameters should not be strings
@@ -102,10 +94,6 @@
         /// <param name="createHttpClient">The delegate that is used for getting or creating HttpClient instances when the SendAsync call is made</param>
         /// <param name="sendHttpRequest">The service responsible for performing the SendAsync method on HttpClient. This can replaced in the constructor in order to implement retries and so on.</param>
         /// <param name="getHttpRequestMessage">Service responsible for converting rest requests to http requests</param>
-<<<<<<< HEAD
-        /// <param name="timeout">Amount of time a request should wait before timing out</param>
-=======
->>>>>>> a6b18e98
         /// <param name="throwExceptionOnFailure">Whether or not to throw an exception on non-successful http calls</param>
         public Client(
         AbsoluteUrl? baseUrl,
@@ -141,10 +129,6 @@
         /// <param name="createHttpClient">The delegate that is used for getting or creating HttpClient instances when the SendAsync call is made</param>
         /// <param name="sendHttpRequest">The service responsible for performing the SendAsync method on HttpClient. This can replaced in the constructor in order to implement retries and so on.</param>
         /// <param name="getHttpRequestMessage">Service responsible for converting rest requests to http requests</param>
-<<<<<<< HEAD
-        /// <param name="timeout">Amount of time a request should wait before timing out</param>
-=======
->>>>>>> a6b18e98
         /// <param name="throwExceptionOnFailure">Whether or not to throw an exception on non-successful http calls</param>
         public Client(
 #if NET45
