
#if NET45
using RestClient.Net.Abstractions.Logging;
#else
using Microsoft.Extensions.Logging.Abstractions;
using Microsoft.Extensions.Logging;
#endif

using RestClient.Net.Abstractions;
using System;
using System.Linq;
using System.Net.Http;
using System.Threading.Tasks;
using RestClient.Net.Abstractions.Extensions;
using System.Collections.Generic;

namespace RestClient.Net
{
    //TODO: Tests to make sure that null logger is OK

    /// <summary>
    /// Rest client implementation using Microsoft's HttpClient class. 
    /// </summary>
    public sealed class Client : IClient, IDisposable
    {
        #region Fields
        /// <summary>
        /// Logging abstraction that will trace request/response data and log events
        /// </summary>
        private readonly ILogger _logger;

        private static readonly List<HttpRequestMethod> _updateHttpRequestMethods = new List<HttpRequestMethod>
        {
            HttpRequestMethod.Put,
            HttpRequestMethod.Post,
            HttpRequestMethod.Patch
        };

        private readonly SendHttpRequestMessage _sendHttpRequestFunc;

        /// <summary>
        /// Delegate used for getting or creating HttpClient instances when the SendAsync call is made
        /// </summary>
        private readonly CreateHttpClient _createHttpClient;

        /// <summary>
        /// The http client created by the default factory delegate
        /// TODO: We really shouldn't hang on to this....
        /// </summary>
        private readonly HttpClient? _httpClient;

        /// <summary>
        /// Gets the delegate responsible for converting rest requests to http requests
        /// </summary>
        private readonly GetHttpRequestMessage _getHttpRequestMessage;
        #endregion

        #region Public Properties

        /// <summary>
        /// Compresses and decompresses http requests 
        /// </summary>
        public IZip? Zip { get; }

        /// <summary>
        /// Default headers to be sent with http requests
        /// </summary>
        public IHeadersCollection DefaultRequestHeaders { get; }

        /// <summary>
        /// Default timeout for http requests
        /// </summary>
        public TimeSpan Timeout { get; }

        /// <summary>
        /// Adapter for serialization/deserialization of http body data
        /// </summary>
        public ISerializationAdapter SerializationAdapter { get; }

        /// <summary>
        /// Specifies whether or not the client will throw an exception when non-successful status codes are returned in the http response. The default is true
        /// </summary>
        public bool ThrowExceptionOnFailure { get; set; } = true;

        /// <summary>
        /// Base Uri for the client. Any resources specified on requests will be relative to this.
        /// </summary>
        public Uri? BaseUri { get; }

        /// <summary>
        /// Name of the client
        /// </summary>
        public string Name { get; }
        #endregion

        #region Func
        private async Task<HttpResponseMessage> DefaultSendHttpRequestMessageFunc(HttpClient httpClient, GetHttpRequestMessage httpRequestMessageFunc, IRequest request)
        {
            try
            {
                var httpRequestMessage = httpRequestMessageFunc(request);

                _logger.LogTrace(new Trace(HttpRequestMethod.Custom, TraceEvent.Information, message: $"Attempting to send with the HttpClient. HttpClient Null: {httpClient == null}"));

                if (httpClient == null) throw new ArgumentNullException(nameof(httpClient));

                var httpResponseMessage = await httpClient.SendAsync(httpRequestMessage, request.CancellationToken).ConfigureAwait(false);

                _logger.LogInformation(new Trace(HttpRequestMethod.Custom, TraceEvent.Information, message: $"SendAsync on HttpClient returned without an exception"));

                return httpResponseMessage;
            }
            catch (Exception ex)
            {
                _logger.LogException(new Trace(
                HttpRequestMethod.Custom,
                TraceEvent.Error,
                null,
                message: $"Exception: {ex}"),
                ex);

                throw;
            }
        }
        #endregion

        #region Constructors

#if !NET45
        /// <summary>
        /// Construct a client
        /// </summary>
        /// <param name="baseUri">The base Url for the client. Specify this if the client will be used for one Url only</param>
        public Client(
            Uri baseUri)
        : this(
            null,
            null,
            baseUri)
        {
        }
#endif

        /// <summary>
        /// Construct a client
        /// </summary>
        /// <param name="serializationAdapter">The serialization adapter for serializing/deserializing http content bodies</param>
        public Client(
            ISerializationAdapter serializationAdapter)
        : this(
            serializationAdapter,
            default)
        {
        }

        /// <summary>
        /// Construct a client
        /// </summary>
        /// <param name="serializationAdapter">The serialization adapter for serializing/deserializing http content bodies</param>
        /// <param name="baseUri">The base Url for the client. Specify this if the client will be used for one Url only</param>
        public Client(
            ISerializationAdapter serializationAdapter,
            Uri? baseUri)
        : this(
            serializationAdapter,
            null,
            baseUri)
        {
        }

        /// <summary>
        /// Construct a client.
        /// </summary>
        /// <param name="serializationAdapter">The serialization adapter for serializing/deserializing http content bodies</param>
        /// <param name="logger"></param>
        /// <param name="createHttpClient"></param>
        public Client(
            ISerializationAdapter serializationAdapter,
            ILogger<Client> logger,
            CreateHttpClient createHttpClient)
        : this(
            serializationAdapter,
            null,
            null,
            logger: logger,
            createHttpClient: createHttpClient)
        {
        }

        /// <summary>
        /// Construct a client.
        /// </summary>
        /// <param name="serializationAdapter">The serialization adapter for serializing/deserializing http content bodies. Defaults to JSON and adds the default Content-Type header for JSON</param>
        /// <param name="serializationAdapter">The serialization adapter for serializing/deserializing http content bodies. 
#if !NET45
        /// Defaults to JSON and adds the default Content-Type header for JSON</param>
#endif
        /// <param name="name">The of the client instance. This is also passed to the HttpClient factory to get or create HttpClient instances</param>
        /// <param name="baseUri">The base Url for the client. Specify this if the client will be used for one Url only</param>
        /// <param name="defaultRequestHeaders">Default headers to be sent with http requests</param>
        /// <param name="logger">Logging abstraction that will trace request/response data and log events</param>
        /// <param name="createHttpClient">The delegate that is used for getting or creating HttpClient instances when the SendAsync call is made</param>
        /// <param name="sendHttpRequestFunc">The Func responsible for performing the SendAsync method on HttpClient. This can replaced in the constructor in order to implement retries and so on.</param>
        /// <param name="getHttpRequestMessage">Delegate responsible for converting rest requests to http requests</param>
        public Client(
#if NET45
           ISerializationAdapter serializationAdapter,
#else
           ISerializationAdapter? serializationAdapter = null,
#endif
            string? name = null,
            Uri? baseUri = null,
            IHeadersCollection? defaultRequestHeaders = null,
#if NET45
            ILogger? logger = null,
#else
            ILogger<Client>? logger = null,
#endif
            CreateHttpClient? createHttpClient = null,
            SendHttpRequestMessage? sendHttpRequestFunc = null,
            GetHttpRequestMessage? getHttpRequestMessage = null,
            TimeSpan timeout = default,
            IZip? zip = null,
            bool throwExceptionOnFailure = true)
        {
            DefaultRequestHeaders = defaultRequestHeaders ?? new RequestHeadersCollection();

#if NET45
            SerializationAdapter = serializationAdapter ?? throw new ArgumentNullException(nameof(serializationAdapter));
#else
            if (serializationAdapter == null)
            {
                SerializationAdapter = new JsonSerializationAdapter();
                this.SetJsonContentTypeHeader();
            }
            else
            {
                SerializationAdapter = serializationAdapter;
            }
#endif
            _logger =
#if !NET45
                (ILogger?)
#endif
                logger ?? NullLogger.Instance;

            if (baseUri != null && !baseUri.ToString().EndsWith("/", StringComparison.OrdinalIgnoreCase))
            {
                baseUri = new Uri($"{baseUri}/");
            }

            BaseUri = baseUri;

            Name = name ?? Guid.NewGuid().ToString();

            _getHttpRequestMessage = getHttpRequestMessage ?? DefaultGetHttpRequestMessage;

            if (createHttpClient == null)
            {
                _httpClient = new HttpClient();
                _createHttpClient = n => _httpClient;
            }
            else
            {
                _createHttpClient = createHttpClient;
            }

            _sendHttpRequestFunc = sendHttpRequestFunc ?? DefaultSendHttpRequestMessageFunc;

            Timeout = timeout;
            Zip = zip;
            ThrowExceptionOnFailure = throwExceptionOnFailure;
        }

        #endregion

        #region Implementation
        async Task<Response<TResponseBody>> IClient.SendAsync<TResponseBody>(IRequest request)
        {
            //Why do we need to check for null? Nullable is turned on....
            if (request == null) throw new ArgumentNullException(nameof(request));

            HttpResponseMessage httpResponseMessage;
            HttpClient httpClient;

            try
            {
                _logger.LogTrace(new Trace(request.HttpRequestMethod, TraceEvent.Information, request.Resource, message: $"Begin send"));

                httpClient = _createHttpClient(Name);

                _logger.LogTrace(new Trace(request.HttpRequestMethod, TraceEvent.Information, request.Resource, message: $"Got HttpClient null: {httpClient == null}"));

                if (httpClient == null) throw new InvalidOperationException("CreateHttpClient returned null");

                //Note: if HttpClient naming is not handled properly, this may alter the HttpClient of another RestClient
                if (httpClient.Timeout != Timeout && Timeout != default) httpClient.Timeout = Timeout;

                _logger.LogTrace(new Trace(request.HttpRequestMethod, TraceEvent.Information, request.Resource, message: $"HttpClient configured. Request Null: {request == null} Adapter Null: {SerializationAdapter == null}"));

                if (request == null) throw new ArgumentNullException(nameof(request));

                _logger.LogTrace(_updateHttpRequestMethods.Contains(request.HttpRequestMethod)
                    ? new Trace(request.HttpRequestMethod, TraceEvent.Information, request.Resource, request.BodyData,
                        message: $"Request body serialized")
                    : new Trace(request.HttpRequestMethod, TraceEvent.Information, request.Resource, request.BodyData,
                        message: "No request body to serialize"));

                httpResponseMessage = await _sendHttpRequestFunc(
                    httpClient,
                    _getHttpRequestMessage,
                    request
                    ).ConfigureAwait(false);
            }
            catch (TaskCanceledException tce)
            {
                _logger.LogException(new Trace(
                    request.HttpRequestMethod,
                    TraceEvent.Error,
                    request.Resource,
                    message: $"Exception: {tce}"),
                    tce);

                throw;
            }
            catch (OperationCanceledException oce)
            {
                _logger.LogException(new Trace(
                    request.HttpRequestMethod,
                    TraceEvent.Error,
                    request.Resource,
                    message: $"Exception: {oce}"),
                    oce);

                throw;
            }
            //TODO: Does this need to be handled like this?
            catch (Exception ex)
            {
                var exception = new SendException("HttpClient Send Exception", request, ex);

                _logger.LogException(new Trace(
                request.HttpRequestMethod,
                TraceEvent.Error,
                request.Resource,
                message: $"Exception: {ex}"),
                exception);

                throw exception;
            }

            _logger.LogTrace(new Trace
                (
                    request.HttpRequestMethod,
                    TraceEvent.Request,
                    httpResponseMessage.RequestMessage?.RequestUri,
                    request.BodyData,
                    null,
                    request.Headers,
                    "Request was sent to server"
                ));

            return await ProcessResponseAsync<TResponseBody>(request, httpResponseMessage, httpClient).ConfigureAwait(false);
        }

        private async Task<Response<TResponseBody>> ProcessResponseAsync<TResponseBody>(IRequest request, HttpResponseMessage httpResponseMessage, HttpClient httpClient)
        {
            byte[]? responseData = null;

            if (Zip != null)
            {
                //This is for cases where an unzipping utility needs to be used to unzip the content. This is actually a bug in UWP
                var gzipHeader = httpResponseMessage.Content.Headers.ContentEncoding.FirstOrDefault(h =>
                    !string.IsNullOrEmpty(h) && h.Equals("gzip", StringComparison.OrdinalIgnoreCase));
                if (gzipHeader != null)
                {
                    var bytes = await httpResponseMessage.Content.ReadAsByteArrayAsync().ConfigureAwait(false);
                    responseData = Zip.Unzip(bytes);
                }
            }

            responseData ??= await httpResponseMessage.Content.ReadAsByteArrayAsync().ConfigureAwait(false);

            var httpResponseHeadersCollection = new HttpResponseHeadersCollection(httpResponseMessage.Headers);

<<<<<<< HEAD
            TResponseBody responseBody = default;

            try
            {
                responseBody = SerializationAdapter.Deserialize<TResponseBody>(responseData, httpResponseHeadersCollection);
            }
            catch (Exception ex)
            {
                throw new DeserializationException(Messages.ErrorMessageDeserialization, responseData, this, ex);
            }

            //🤮🤮🤮🤮🤮🤮🤮🤮🤮🤮🤮🤮🤮🤮🤮🤮🤮🤮🤮🤮🤮🤮🤮🤮🤮🤮🤮🤮🤮🤮🤮🤮🤮🤮🤮🤮🤮🤮🤮🤮🤮🤮🤮🤮🤮🤮🤮🤮🤮🤮🤮
#nullable disable
=======
>>>>>>> 55889e35
            var httpResponseMessageResponse = new HttpResponseMessageResponse<TResponseBody>
            (
                httpResponseHeadersCollection,
                (int)httpResponseMessage.StatusCode,
                request.HttpRequestMethod,
                responseData,
                responseBody,
                httpResponseMessage,
                httpClient
            );

            if (!httpResponseMessageResponse.IsSuccess)
            {
                return !ThrowExceptionOnFailure
                    ? httpResponseMessageResponse
                    : throw new HttpStatusException(
                        Messages.GetErrorMessageNonSuccess(httpResponseMessageResponse.StatusCode,
                        httpResponseMessageResponse.RequestUri),
                        httpResponseMessageResponse,
                        this);
            }

            _logger.LogTrace(new Trace
            (
             request.HttpRequestMethod,
                TraceEvent.Response,
                httpResponseMessage.RequestMessage?.RequestUri,
                responseData,
                (int)httpResponseMessage.StatusCode,
                httpResponseHeadersCollection
            ));

            return httpResponseMessageResponse;
        }

        public void Dispose() => _httpClient?.Dispose();
        #endregion

        #region Private Methods
        private HttpRequestMessage DefaultGetHttpRequestMessage(IRequest request)
        {
            if (request == null) throw new ArgumentNullException(nameof(request));

            try
            {
                _logger.LogTrace(new Trace(request.HttpRequestMethod, TraceEvent.Information, message: "Converting Request to HttpRequestMethod..."));

                var httpMethod = string.IsNullOrEmpty(request.CustomHttpRequestMethod)
                    ? request.HttpRequestMethod switch
                    {
                        HttpRequestMethod.Get => HttpMethod.Get,
                        HttpRequestMethod.Post => HttpMethod.Post,
                        HttpRequestMethod.Put => HttpMethod.Put,
                        HttpRequestMethod.Delete => HttpMethod.Delete,
                        HttpRequestMethod.Patch => new HttpMethod("PATCH"),
                        HttpRequestMethod.Custom => throw new NotImplementedException("CustomHttpRequestMethod must be specified for Custom Http Requests"),
                        _ => throw new NotImplementedException()
                    }
                    : new HttpMethod(request.CustomHttpRequestMethod);

                var httpRequestMessage = new HttpRequestMessage
                {
                    Method = httpMethod,
                    RequestUri = BaseUri != null && request.Resource != null ? new Uri(BaseUri, request.Resource) : BaseUri ?? request.Resource
                };

                ByteArrayContent? httpContent = null;
                if (request.BodyData != null && request.BodyData.Length > 0)
                {
                    httpContent = new ByteArrayContent(request.BodyData);
                    httpRequestMessage.Content = httpContent;
                    _logger.LogTrace(new Trace(request.HttpRequestMethod, TraceEvent.Information, message: $"Request content was set. Length: {request.BodyData.Length}"));
                }
                else
                {
                    _logger.LogTrace(new Trace(request.HttpRequestMethod, TraceEvent.Information, message: $"No request content setup on HttpRequestMessage"));
                }

                if (request.Headers != null)
                {
                    foreach (var headerName in request.Headers.Names)
                    {
                        if (string.Compare(headerName, MiscExtensions.ContentTypeHeaderName, StringComparison.OrdinalIgnoreCase) == 0)
                        {
                            //Note: not sure why this is necessary...
                            //The HttpClient class seems to differentiate between content headers and request message headers, but this distinction doesn't exist in the real world...
                            //TODO: Other Content headers
                            httpContent?.Headers.Add(MiscExtensions.ContentTypeHeaderName, request.Headers[headerName]);
                        }
                        else
                        {
                            httpRequestMessage.Headers.Add(headerName, request.Headers[headerName]);
                        }

                        _logger.LogTrace(new Trace(request.HttpRequestMethod, TraceEvent.Information, message: $"Header: {headerName} processed"));
                    }
                }

                _logger.LogTrace(new Trace(request.HttpRequestMethod, TraceEvent.Information, message: $"Successfully converted"));
                return httpRequestMessage;
            }
            catch (Exception ex)
            {
                _logger.LogException(new Trace(
                request.HttpRequestMethod,
                TraceEvent.Error,
                request.Resource,
                message: $"Exception: {ex}"),
                ex);

                throw;
            }
        }

        #endregion
    }
}<|MERGE_RESOLUTION|>--- conflicted
+++ resolved
@@ -383,22 +383,6 @@
 
             var httpResponseHeadersCollection = new HttpResponseHeadersCollection(httpResponseMessage.Headers);
 
-<<<<<<< HEAD
-            TResponseBody responseBody = default;
-
-            try
-            {
-                responseBody = SerializationAdapter.Deserialize<TResponseBody>(responseData, httpResponseHeadersCollection);
-            }
-            catch (Exception ex)
-            {
-                throw new DeserializationException(Messages.ErrorMessageDeserialization, responseData, this, ex);
-            }
-
-            //🤮🤮🤮🤮🤮🤮🤮🤮🤮🤮🤮🤮🤮🤮🤮🤮🤮🤮🤮🤮🤮🤮🤮🤮🤮🤮🤮🤮🤮🤮🤮🤮🤮🤮🤮🤮🤮🤮🤮🤮🤮🤮🤮🤮🤮🤮🤮🤮🤮🤮🤮
-#nullable disable
-=======
->>>>>>> 55889e35
             var httpResponseMessageResponse = new HttpResponseMessageResponse<TResponseBody>
             (
                 httpResponseHeadersCollection,
